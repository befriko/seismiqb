--- conflicted
+++ resolved
@@ -144,16 +144,9 @@
             Number of cube in the index to use.
         axis : int or str
             Number or name of axis to load slide along.
-<<<<<<< HEAD
         zoom : tuple of slices, None or 'auto'
             Tuple of slices to apply directly to 2d images. If None, slicing is not applied.
             If 'auto', zero traces on bounds will be dropped.
-        idx : str, int
-            Number of cube in the index to use.
-=======
-        zoom : tuple of slices
-            Tuple of slices to apply directly to 2d images.
->>>>>>> 2f36aba0
         src_labels : str
             Dataset components to show as labels.
         indices : str, int or sequence of ints
