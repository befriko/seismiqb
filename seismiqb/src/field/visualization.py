--- conflicted
+++ resolved
@@ -1,20 +1,13 @@
 """ A mixin with field visualizations. """
 #pylint: disable=global-variable-undefined
-<<<<<<< HEAD
-=======
 import re
 from collections import defaultdict
 
->>>>>>> aab2cf64
 import numpy as np
 from matplotlib import pyplot as plt
 
 from .viewer import FieldViewer
-<<<<<<< HEAD
-from ..utils import apply_nested
-=======
 from ..utils import DelegatingList, to_list
->>>>>>> aab2cf64
 from ..plotters import plot_image, MatplotlibPlotter, show_3d
 from ..labels.horizon_attributes import AttributesMixin
 
@@ -168,13 +161,8 @@
 
 
     # 2D top-view maps
-<<<<<<< HEAD
-    def show(self, attributes='snr', mode='imshow', return_figure=False,
-             savepath=None, bbox=False, load_kwargs=None, **plot_kwargs):
-=======
     def show(self, attributes='snr', mode='imshow', title_pattern='{attributes} of {label_name}',
              bbox=False, savepath=None, return_figure=False, load_kwargs=None, **plot_kwargs):
->>>>>>> aab2cf64
         """ Show one or more field attributes on one figure.
 
         Parameters
@@ -192,16 +180,6 @@
             For more details, refer to `:func:plot_image`.
         mode : 'imshow' or 'hist'
             Mode to display images.
-<<<<<<< HEAD
-        return_figure : bool
-            Whether to return the figure.
-        short_title : bool
-            Whether to use only attribute names as titles for subplots.
-        savepath : str, optional
-            Path to save the figure. `**` is changed to a field base directory, `*` is changed to field base name.
-        bbox : bool
-            Whether crop horizon by its bounding box or not.
-=======
         title_pattern : str with key substrings to be replaced by corresponding variables values
             If {src_label} in pattern, replaced by name of labels source (e.g. 'horizons:0').
             If {label_name} in pattern, replaced by label name (e.g. 'predicted_#3.char').
@@ -213,7 +191,6 @@
             Path to save the figure. `**` is changed to a field base directory, `*` is changed to field base name.
         return_figure : bool
             Whether to return the figure.
->>>>>>> aab2cf64
         load_kwargs : dict
             Loading parameters common for every requested attribute.
         plot_kwargs : dict
@@ -244,18 +221,6 @@
                         ['horizons:3/instant_phases', predicted_mask]],
                        savepath='~/IMAGES/complex.png')
         """
-<<<<<<< HEAD
-        # If `*` is present, run `show` multiple times with `*` replaced to a label id
-        wildcard = apply_nested(self._wildcard_check, attributes)
-        if any(flatten([wildcard])):
-            # Get len of each attribute
-            get_labels_len = lambda attr: [len(getattr(self, item)) for item in self.loaded_labels
-                                           if '*' in attr and item in attr]
-            lens = apply_nested(get_labels_len, attributes)
-
-            if len(set(flatten(lens))) != 1:
-                raise ValueError('When using `show` with starred-expressions, length of attributes must be the same!')
-=======
         # Wrap given attributes load parameters in a structure that allows applying functions to its nested items
         load_params = DelegatingList(attributes)
 
@@ -265,21 +230,10 @@
         # Extract names of labels sources that require wildcard loading
         detect_wildcard = lambda params: params['src_labels'] if params['label_num'] == '*' else []
         labels_require_wildcard_loading = load_params.apply(detect_wildcard).flat
->>>>>>> aab2cf64
 
         # If any attributes require wildcard loading, run `show` for every label item
         if any(labels_require_wildcard_loading):
             figures = []
-<<<<<<< HEAD
-            n_items = next(flatten(lens))
-            for label_num in range(n_items):
-                #pylint: disable=cell-var-from-loop
-                substitutor = lambda attr: attr.replace('*', str(label_num)) if isinstance(attr, str) else attr
-                attributes_ = apply_nested(substitutor, attributes)
-
-                fig = self.show(attributes=attributes_, mode=mode, return_figure=True,
-                                savepath=savepath, bbox=bbox, load_kwargs=load_kwargs, **plot_kwargs)
-=======
 
             reference_labels_source = labels_require_wildcard_loading[0]
             n_items = len(getattr(self, reference_labels_source))
@@ -290,53 +244,10 @@
 
                 fig = self.show(attributes=label_attributes, mode=mode, bbox=bbox, title_pattern=title_pattern,
                                 savepath=savepath, return_figure=return_figure, load_kwargs=load_kwargs, **plot_kwargs)
->>>>>>> aab2cf64
                 figures.append(fig)
 
             return figures if return_figure else None
 
-<<<<<<< HEAD
-        # Transform load params into dicts, populate them with defaults and load data
-        load_params = apply_nested(self._make_load_params, attributes)
-        load_params = apply_nested(self._load_data, load_params, method=self.load_attribute, **(load_kwargs or {}))
-        data = apply_nested(lambda params: params['data'], load_params)
-
-        # Plot params for attributes
-        plot_defaults = {
-            'tight_layout': True,
-            'return_figure': True,
-            'suptitle': f'Field `{self.displayed_name}`',
-            'cmap': apply_nested(self._make_cmap, load_params),
-            'alpha': apply_nested(self._make_alpha, load_params),
-            'title': [item[0] if isinstance(item, list) else item
-                      for item in flatten([apply_nested(self._make_title, load_params)])]
-        }
-
-        if bbox:
-            plot_defaults['xlim'] = []
-            plot_defaults['ylim'] = []
-            for lims in apply_nested(lambda params: [params['bbox']], load_params):
-                (x_min, x_max), (y_min, y_max), (_, _) = np.stack(lims).reshape(-1, 3, 2).transpose(1, 2, 0)
-                plot_defaults['xlim'].append((min(x_min), max(x_max)))
-                plot_defaults['ylim'].append((max(y_max), min(y_min)))
-
-        # Defaults for chosen mode
-        if mode == 'imshow':
-            plot_defaults = {
-                **plot_defaults,
-                'colorbar': True,
-                'xlabel': self.index_headers[0],
-                'ylabel': self.index_headers[1]
-            }
-        elif mode != 'hist':
-            raise ValueError(f"Valid modes are 'imshow' or 'hist', but '{mode}' was given.")
-
-        first_label_name = next(flatten([apply_nested(lambda params: params['label_name'], load_params)]))
-        savepath = self.make_path(savepath, name=first_label_name) if savepath is not None else None
-
-        # Plot image with given params and return resulting figure
-        figure = plot_image(data=data, mode=mode, savepath=savepath, **{**plot_defaults, **plot_kwargs})
-=======
         data_params = load_params.apply(self._load_data)
 
         # Prepare default plotting parameters
@@ -364,107 +275,11 @@
         # Plot image with given params and return resulting figure
         plot_params = {**plot_params, **plot_kwargs}
         figure = plot_image(mode=mode, **plot_params)
->>>>>>> aab2cf64
         plt.show()
 
         return figure if return_figure else None
 
     # Auxilary methods utilized by `show`
-<<<<<<< HEAD
-    @staticmethod
-    def _wildcard_check(attribute):
-        if isinstance(attribute, str):
-            result = ':*/' in attribute
-        elif isinstance(attribute, dict):
-            result = ':*/' in attribute['src']
-        else:
-            result = False
-        return result
-
-    @staticmethod
-    def _make_load_params(attribute):
-        if isinstance(attribute, str):
-            attribute = {'src': attribute}
-
-        # Convert everything to a dictionary
-        if isinstance(attribute, dict):
-            attribute_name = attribute['src'].split('/')[-1]
-            params = {'attribute_name': attribute_name, 'dtype': np.float32, **attribute}
-
-            # Add load defaults with respect to attribute name
-            if attribute_name in ['fourier', 'wavelet', 'fourier_decomposition', 'wavelet_decomposition']:
-                params['n_components'] = attribute.get('n_components', 1)
-
-            if attribute_name in ['mask', 'full_binary_matrix']:
-                params['fill_value'] = 0
-
-            return params
-
-        if isinstance(attribute, np.ndarray):
-            params = {'src': attribute, 'attribute_name': 'user data'}
-            return params
-
-        raise TypeError(f'Each attribute should be either str, dict or array! Got {type(attribute)} instead.')
-
-    @staticmethod
-    def _load_data(load_params, method, **load_kwargs):
-        """ Manage data loading depending on load params type. """
-        load_params = {**load_params, **load_kwargs}
-        postprocess = load_params.pop('postprocess', lambda x: x)
-
-        attribute_name = load_params['attribute_name']
-        # Already an array: no loading needed
-        if attribute_name == 'user data':
-            data = load_params['src']
-            load_params['label_name'] = ''
-            load_params['bbox'] = np.array([[0, data.shape[0]],
-                                            [0, data.shape[1]],
-                                            [0, data.shape[2]] if data.ndim > 2 else [None, None]]
-                                            )
-        # Load data with `load_attribute`
-        else:
-            data, label = method(_return_label=True, **load_params)
-            load_params['label_name'] = label.displayed_name
-            load_params['bbox'] = label.bbox
-
-        load_params['data'] = postprocess(data.squeeze())
-        return load_params
-
-    @staticmethod
-    def _make_cmap(params):
-        linkage = {
-            'Depths': ['depths', 'matrix', 'full_matrix'],
-            'Reds': ['spikes', 'quality_map'],
-            'Metric': ['metric', 'metrics'],
-            'generate': ['mask', 'full_binary_matrix']
-        }
-
-        attribute_name = params['attribute_name']
-        for cmap, names in linkage.items():
-            if attribute_name in names:
-                if cmap == 'generate':
-                    global_name = ''.join(filter(lambda x: x.isalpha(), attribute_name))
-                    if global_name not in NAME_TO_COLOR:
-                        NAME_TO_COLOR[global_name] = next(COLOR_GENERATOR)
-                    cmap = NAME_TO_COLOR[global_name]
-                return cmap
-
-        return 'Basic'
-
-    @staticmethod
-    def _make_alpha(params):
-        attribute_name = params['attribute_name']
-        if attribute_name in ['mask', 'full_binary_matrix']:
-            return 0.7
-        return 1.0
-
-    @staticmethod
-    def _make_title(params):
-        label_name = params['label_name']
-        attribute_name = params['attribute_name']
-        return f'`{label_name}`\n{attribute_name}' if label_name else attribute_name
-
-=======
     ALIAS_TO_ATTRIBUTE = AttributesMixin.ALIAS_TO_ATTRIBUTE
 
     def _make_load_params(self, attribute, common_params):
@@ -491,7 +306,7 @@
         if params['attribute_name'] in ['fourier_decomposition', 'wavelet_decomposition']:
             default_params['n_components'] = 1
 
-        if params['attribute_name'] in ['masks', 'full_binary_matrix']:
+        if params['attribute_name'] in ['full_binary_matrix']:
             default_params['fill_value'] = 0
 
         # Merge defaults with provided parameters
@@ -576,7 +391,6 @@
             title += part
 
         return title
->>>>>>> aab2cf64
 
     # 2D interactive
     def viewer(self, figsize=(8, 8), **kwargs):
