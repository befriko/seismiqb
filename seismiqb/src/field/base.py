""" A container for all information about the field: geometry and labels, as well as convenient API. """
import os
import re
from glob import glob
from difflib import get_close_matches

import numpy as np

from .visualization import VisualizationMixin
from ..geometry import SeismicGeometry
from ..labels import Horizon, Fault
from ..metrics import FaciesMetrics
from ..utils import AugmentedList



class Field(VisualizationMixin):
    """ A common container for all information about the field: cube geometry and various labels.

    To initialize, one must provide:
        - geometry-like entity, which can be a path to a seismic cube or instance of `:class:SeismicGeometry`;
        additional parameters of geometry instantiation can be passed via `geometry_kwargs` parameters.
        - optionally, labels in one of the following formats:
            - dictionary with keys defining attribute to store loaded labels in and values as
            sequences of label-like entities (path to a label or instance of label class)
            - sequence with label-like entities. This way, labels will be stored in `labels` attribute
            - string to define path(s) to labels (same as those paths wrapped in a list)
            - None as a signal that no labels are provided for a field.
        `labels_class` defines the class to use for loading. If it is not provided, we try to infer the class from
        name of the attribute to store the labels in. For example,
        >>> {'horizons': 'path/to/horizons/*'}
        would be loaded as instances of `:class:.Horizon`.
        `labels_kwargs` are passed for instantiation of every label.

    Examples
    --------
    Initialize field with only geometry:
    >>> Field(geometry='path/to/cube.qblosc')
    >>> Field(geometry=SeismicGeometry(...))

    The most complete labels definition:
    >>> Field(geometry=..., labels={'horizons': ['path/to/horizon', Horizon(...)],
                                    'fans': 'paths/to/fans/*',
                                    'faults': ['path/to/fault1', 'path/to/fault2', ],
                                    'lift_geometry': 'path/to/geometry_target.hdf5'})

    Use a `labels_class` instead; this way, all of the labels are stored as `labels` attribute, no matter the class:
    >>> Field(geometry=..., labels='paths/*', labels_class='horizon')
    >>> Field(geometry=..., labels=['paths/1', 'paths/2', 'paths/3'], labels_class='fault')
    """
    def __init__(self, geometry, labels=None, labels_class=None, geometry_kwargs=None, labels_kwargs=None, **kwargs):
        # Attributes
        self.labels = []
        self.horizons, self.facies, self.fans, self.channels, self.faults = [], [], [], [], []
        self.loaded_labels = []
        self.attached_instances = []

        # Geometry: description and convenient API to a seismic cube
        if isinstance(geometry, str):
            geometry_kwargs = geometry_kwargs or {}
            geometry = SeismicGeometry(geometry, **{**kwargs, **geometry_kwargs})
        self.geometry = geometry

        # Labels: objects on a field
        if labels:
            labels_kwargs = labels_kwargs or {}
            self.load_labels(labels, labels_class, **{**kwargs, **labels_kwargs})


    # Label initialization inner workings
    METHOD_TO_NAMES = {
        '_load_horizons': ['horizon', 'facies', 'fans', 'channels', Horizon],
        '_load_faults': ['fault', Fault],
        '_load_geometries': ['geometries', 'geometry',  SeismicGeometry],
    }
    NAME_TO_METHOD = {name: method for method, names in METHOD_TO_NAMES.items() for name in names}

    def load_labels(self, labels=None, labels_class=None, **labels_kwargs):
        """ Load labels and store them in the instance. Refer to the class documentation for details. """
        if isinstance(labels, str):
            labels = glob(labels)
        if isinstance(labels, (tuple, list)):
            labels = {'labels': labels}
        if not isinstance(labels, dict):
            raise TypeError(f'Labels type should be `str`, `sequence` or `dict`, got {type(labels)} instead!')

        # Labels class: make a dictionary
        if labels_class is None:
            labels_class_dict = {label_dst : None for label_dst in labels.keys()}
        if isinstance(labels_class, (type, str)):
            labels_class_dict = {label_dst : labels_class for label_dst in labels.keys()}
        if isinstance(labels_class, dict):
            labels_class_dict = labels_class

        for label_dst, label_src in labels.items():
            # Try getting provided `labels_class`, else fallback on NAME_TO_METHOD closest match
            label_class = labels_class_dict.get(label_dst)

            if label_class is None:
                # Roughly equivalent to ``label_class = self.NAME_TO_METHOD.get(label_dst)``
                str_names = [name for name in (self.NAME_TO_METHOD.keys())
                             if isinstance(name, str)]
                matched = get_close_matches(label_dst, str_names, n=1)
                if matched:
                    label_class = matched[0]

            if label_class is None:
                raise TypeError(f"Can't determine the label class for `{label_dst}`!")

            # Process paths: get rid of service files
            if isinstance(label_src, str):
                label_src = glob(label_src)
            if not isinstance(label_src, (tuple, list)):
                label_src = [label_src]
            label_src = self._filter_paths(label_src)

            # Load desired labels, based on class
            method_name = self.NAME_TO_METHOD[label_class]
            method = getattr(self, method_name)
            result = method(label_src, **labels_kwargs)

            setattr(self, label_dst, result)
            self.loaded_labels.append(label_dst)

            if 'labels' not in labels and not self.labels:
                setattr(self, 'labels', result)

    @staticmethod
    def _filter_paths(paths):
        """ Remove paths fors service files. """
        return [path for path in paths
                if not isinstance(path, str) or \
                not any(ext in path for ext in ['.dvc', '.gitignore', '.meta'])]


    def _load_horizons(self, paths, filter=True, interpolate=False, sort=True, **kwargs):
        #pylint: disable=redefined-builtin
        horizons = []
        for path in paths:
            if isinstance(path, str):
                # If path is a mask, call recursively
                paths_ = self._filter_paths(glob(path))
                if len(paths_) > 1 or paths_[0] != path:
                    horizons_ = self._load_horizons(paths_, filter=filter, interpolate=interpolate,
                                                    sort=False, **kwargs)
                    horizons.extend(horizons_)
                    continue

                # Otherwise, make a new instance
                horizon = Horizon(path, field=self, **kwargs)
                if filter:
                    horizon.filter()
                if interpolate:
                    horizon.interpolate()

            elif isinstance(path, Horizon):
                horizon = path
            horizons.append(horizon)

        if sort:
            sort = sort if isinstance(sort, str) else 'h_mean'
            horizons.sort(key=lambda label: getattr(label, sort))
        return horizons

    def _load_faults(self, paths, **kwargs):
        print('IN _LOAD_FAULTS', paths)
        return []

    def _load_geometries(self, paths, **kwargs):
        if isinstance(paths, str):
            path = paths
        if isinstance(paths, (tuple, list)):
            if len(paths) > 1:
                raise ValueError(f'Path for Geometry loading is non-unique!, {paths}')
            path = paths[0]
        return SeismicGeometry(path, **kwargs)

    # Other methods of initialization
    @classmethod
    def from_horizon(cls, horizon):
        """ Create a field from a single horizon. """
        return cls(geometry=horizon.geometry, labels={'horizons': horizon})

    @classmethod
    def from_dvc(cls, tag, dvc_path=''):
        """ Create a field from a dvc tag. """


    # Inner workings
    def __getattr__(self, key):
        """ Redirect calls for missing attributes, properties and methods to `geometry`. """
        if hasattr(self.geometry, key):
            return getattr(self.geometry, key)
        raise AttributeError(f'Attribute `{key}` does not exist in either Field or associated Geometry!')

    def __getattribute__(self, key):
        """ Wrap every accessed list with `AugmentedList`.
        The wrapped attribute is re-stored in the instance, so that we return the same object as in the instance. """
        result = super().__getattribute__(key)
        if isinstance(result, list) and not isinstance(result, AugmentedList):
            result = AugmentedList(result)
            if not (key in vars(self.__class__) and isinstance(getattr(self.__class__, key), property)):
                setattr(self, key, result)
        return result


    # Public methods. Usually, used by Batch class
    def load_seismic(self, location, native_slicing=False, src='geometry', **kwargs):
        """ Load data from cube.

        Parameters
        ----------
        location : sequence
            A triplet of slices to define exact location in the cube.
        native_slicing : bool
            if True, crop will be loaded as a slice of geometry. Prefered for 3D crops to speed up loading.
            If False, use `load_crop` method to load crops.
        src : str
            Attribute with desired geometry.
        """
        geometry = getattr(self, src)

        if native_slicing:
            seismic_crop = geometry[tuple(location)]
        else:
            seismic_crop = geometry.load_crop(location, **kwargs)
        return seismic_crop

    def make_mask(self, location, axis=None, indices='all', width=3, src='labels', **kwargs):
        """ Create masks from labels.

        Parameters
        ----------
        location : int or sequence
            If integer, then location along specified `axis`.
            Otherwise, a triplet of slices to define exact location in the cube.
        axis : int or str
            Axis identifier. must be provided if `location` is integer.
        indices : str, int or sequence of ints
            Which labels to use in mask creation.
            If 'all', then use all labels.
            If 'single' or `random`, then use one random label.
            If int or array-like, then element(s) are interpreted as indices of desired labels.
        width : int
            Width of the resulting label.
        src : str
            Attribute with desired labels.
        """
        # Parse parameters
        if isinstance(location, (int, np.integer)):
            location = self.geometry.make_slide_locations(loc=location, axis=axis)
        shape = tuple(slc.stop - slc.start for slc in location)
        width = width or max(5, shape[-1] // 100)

        # Placeholder
        mask = np.zeros(shape, dtype=np.float32)

        labels = getattr(self, src)
        labels = [labels] if not isinstance(labels, (tuple, list)) else labels
        if len(labels) == 0:
            return mask

        indices = [indices] if isinstance(indices, int) else indices
        if isinstance(indices, (tuple, list, np.ndarray)):
            labels = [labels[idx] for idx in indices]
        elif indices in ['single', 'random']:
            labels = np.random.shuffle(labels)[0]

        for label in labels:
            mask = label.add_to_mask(mask, locations=location, width=width)
            if indices in ['single', 'random'] and mask.sum() > 0.0:
                break
        return mask


    # Attribute retrieval
    def load_attribute(self, src, **kwargs):
        """ Load desired geological attribute from geometry or labels.

        Parameters
        ----------
        src : str
            Identificator of `what` to load and `from where`.
            The part before the slash identifies the instance, for example: `geometry`, `horizons:0`, `faults:123`.
            In general it is `attribute_name:idx`, where `attribute_name` is the attribute to retrieve, and
            optional `idx` can be used to slice it.
            The part after the slash is passed directly to instance's `load_attribute` method.
        kwargs : dict
            Additional parameters for attribute computation.
        """
        # Prepare `src`
        src = src.strip('/')
        if '/' not in src:
            src = 'geometry/' + src

        label_id, *src = src.split('/')
        src = '/'.join(src)

        # Select instance
        if any(sep in label_id for sep in ':-'):
            label_attr, label_idx = re.split(':|-', label_id)

            if label_attr not in self.loaded_labels and label_attr != 'attached_instances':
                raise ValueError(f"Can't determine the label attribute for `{label_attr}`!")
            label_idx = int(label_idx)
            label = getattr(self, label_attr)[label_idx]
        else:
            label = getattr(self, label_id)

        data = label.load_attribute(src, **kwargs)
        return data

    @property
    def available_attributes(self):
        """ A list of all load-able attributes from a current field. """
        available_names = []

        for name in ['geometry'] + self.loaded_labels:
            labels = getattr(self, name)

            if isinstance(labels, list):
                for idx, label in enumerate(labels):
                    if isinstance(label, Horizon):
                        available_attributes = ['depths', 'amplitudes', 'metrics',
                                                'instant_amplitudes', 'instant_phases',
                                                'fourier_decomposition', 'wavelet_decomposition']
                    available_names.extend([f'{name}:{idx}/{attr}' for attr in available_attributes])
            else:
                if isinstance(labels, SeismicGeometry):
                    available_attributes = ['mean_matrix', 'std_matrix', 'snr', 'quality_map']
                available_names.extend([f'{name}/{attr}' for attr in available_attributes])
        return available_names


    # Utility functions
    def make_savepath(self, path, name=None, makedirs=True):
        """ Make path by mapping some of the symbols into pre-defined strings:
            - `**` or `%` is replaced with basedir of a cube
            - `*` is replaced with `name`

        Parameters
        ----------
        pat : str
            Path to process.
        name : str
            Replacement for `*` symbol.
        makedirs : bool
            Whether to make dirs preceding the path.
        """
        basedir = os.path.dirname(self.path)
        name = name or self.short_name

        path = (path.replace('**', basedir)
                    .replace('%', basedir)
                    .replace('*', name)
                    .replace('//', '/'))

        if makedirs and os.path.dirname(path):
            os.makedirs(os.path.dirname(path), exist_ok=True)
        return path


    # Cache: introspection and reset
    def reset_cache(self):
        """ Clear cached data from underlying entities. """
        self.geometry.reset_cache()
        self.attached_instances.reset_cache()

    @property
    def cache_size(self):
        """ Total size of cached data. """
        size = self.geometry.cache_size
        size += sum(self.attached_instances.cache_size)
<<<<<<< HEAD
        return size


    # Facies
    def evaluate_facies(self, src_horizons, src_true=None, src_pred=None, metrics='dice'):
        """ Calculate facies metrics for requested labels of the field and return dataframe of results.

        Parameters
        ----------
        scr_horizons : str
            Name of field attribute that contains base horizons.
        src_true : str
            Name of field attribute that contains ground-truth labels.
        src_pred : str
            Name of field attribute that contains predicted labels.
        metrics: str or list of str
            Metrics function(s) to calculate.
        """
        horizons = getattr(self, src_horizons)
        true_labels = getattr(self, src_true) if src_true is not None else None
        pred_labels = getattr(self, src_pred) if src_pred is not None else None

        fm = FaciesMetrics(horizons=horizons, true_labels=true_labels, pred_labels=pred_labels)
        result = fm.evaluate(metrics)

        return result
=======
        return size
>>>>>>> 13202c7e
<|MERGE_RESOLUTION|>--- conflicted
+++ resolved
@@ -371,9 +371,7 @@
         """ Total size of cached data. """
         size = self.geometry.cache_size
         size += sum(self.attached_instances.cache_size)
-<<<<<<< HEAD
         return size
-
 
     # Facies
     def evaluate_facies(self, src_horizons, src_true=None, src_pred=None, metrics='dice'):
@@ -397,7 +395,4 @@
         fm = FaciesMetrics(horizons=horizons, true_labels=true_labels, pred_labels=pred_labels)
         result = fm.evaluate(metrics)
 
-        return result
-=======
-        return size
->>>>>>> 13202c7e
+        return result