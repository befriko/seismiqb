--- conflicted
+++ resolved
@@ -22,13 +22,11 @@
 from .utils import filtering_function, AugmentedDict
 from .labels.fault import insert_fault_into_mask
 from ..batchflow import Sampler, ConstantSampler
-<<<<<<< HEAD
 from .plotters import MatplotlibPlotter, plot_image
-=======
 from .field import Field
 from .geometry import SeismicGeometry
 
->>>>>>> d731e2bf
+
 
 class BaseSampler(Sampler):
     """ Common logic of making locations. Refer to the documentation of inherited classes for more details. """
@@ -785,7 +783,6 @@
                 matrix[matrix > 0] = 1
                 kwargs['bad_values'] = ()
 
-<<<<<<< HEAD
             field_data = [matrix, field.zero_traces]
             data.append(field_data)
 
@@ -821,25 +818,6 @@
             'facecolor': 'silver',
         }
         MatplotlibPlotter.add_legend(**legend_params)
-=======
-            _kwargs = {
-                'matrix_name': 'Sampled slices',
-                'cmap': ['Reds', 'black'],
-                'alpha': [1.0, 0.4],
-                'figsize': (16, 8),
-                'title': f'{self.field_names[field_id]}: {len(sampled_)} points',
-                'interpolation': 'bilinear',
-                **kwargs
-            }
-
-            if isinstance(field, Field):
-                geometry = field.geometry
-            elif isinstance(field, SeismicGeometry):
-                # It is possible in case when dataset and sampler are created in geometry mode
-                geometry = field
-
-            geometry.show((matrix, field.zero_traces), **_kwargs)
->>>>>>> d731e2bf
 
 
 
