""" Generator of locations of two types: Samplers and Grids.

Samplers are making random (label-dependant) locations to train models, while
Grids create predetermined locations based on field or current state of labeled surface and are used for inference.

Locations describe the cube and the exact place to load from in the following format:
(field_id, label_id, orientation, i_start, x_start, h_start, i_stop, x_stop, h_stop).

Locations are passed to `make_locations` method of `SeismicCropBatch`, which
transforms them into 3D slices to index the data and other useful info like origin points, shapes and orientation.

Each of the classes provides:
    - `call` method (aliased to either `sample` or `next_batch`), that generates given amount of locations
    - `to_names` method to convert the first two columns of sampled locations into string names of field and label
    - convinient visualization to explore underlying `locations` structure
"""
from itertools import product

import numpy as np
from numba import njit

from .utils import filtering_function, AugmentedDict
from .labels.fault import insert_fault_into_mask
from ..batchflow import Sampler, ConstantSampler
from .plotters import MatplotlibPlotter, plot_image



class BaseSampler(Sampler):
    """ Common logic of making locations. Refer to the documentation of inherited classes for more details. """
    def _make_locations(self, field, points, matrix, crop_shape, ranges, threshold, filtering_matrix):
        # Parse parameters
        ranges = ranges if ranges is not None else [None, None, None]
        ranges = [item if item is not None else [0, c]
                  for item, c in zip(ranges, field.shape)]
        ranges = np.array(ranges)

        crop_shape = np.array(crop_shape)
        crop_shape_t = crop_shape[[1, 0, 2]]
        n_threshold = np.int32(crop_shape[0] * crop_shape[1] * threshold)

        # Keep only points, that can be a starting point for a crop of given shape
        i_mask = ((ranges[:2, 0] < points[:, :2]).all(axis=1) &
                  ((points[:, :2] + crop_shape[:2]) < ranges[:2, 1]).all(axis=1))
        x_mask = ((ranges[:2, 0] < points[:, :2]).all(axis=1) &
                  ((points[:, :2] + crop_shape_t[:2]) < ranges[:2, 1]).all(axis=1))
        mask = i_mask | x_mask

        points = points[mask]
        i_mask = i_mask[mask]
        x_mask = x_mask[mask]

        # Apply filtration
        if filtering_matrix is not None:
            points = filtering_function(points, filtering_matrix)

        # Keep only points, that produce crops with horizon larger than threshold; append flag
        # TODO: Implement threshold check via filtering points with matrix obtained by
        # convolution of horizon binary matrix and a kernel with size of crop shape
        if threshold != 0.0:
            points = spatial_check_points(points, matrix, crop_shape[:2], i_mask, x_mask, n_threshold)
        else:
            _points = np.empty((i_mask.sum() + x_mask.sum(), 4), dtype=np.int32)
            _points[:i_mask.sum(), 0:3] = points[i_mask, :]
            _points[:i_mask.sum(), 3] = 0

            _points[i_mask.sum():, 0:3] = points[x_mask, :]
            _points[i_mask.sum():, 3] = 1

            points = _points

        # Transform points to (orientation, i_start, x_start, h_start, i_stop, x_stop, h_stop)
        buffer = np.empty((len(points), 7), dtype=np.int32)
        buffer[:, 0] = points[:, 3]
        buffer[:, 1:4] = points[:, 0:3]
        buffer[:, 4:7] = points[:, 0:3]
        buffer[buffer[:, 0] == 0, 4:7] += crop_shape
        buffer[buffer[:, 0] == 1, 4:7] += crop_shape_t

        self.n = len(buffer)
        self.crop_shape = crop_shape
        self.crop_shape_t = crop_shape_t
        self.crop_height = crop_shape[2]
        self.ranges = ranges
        self.threshold = threshold
        self.n_threshold = n_threshold
        return buffer


    @property
    def orientation_matrix(self):
        """ Possible locations, mapped on field top-view map.
            - np.nan where no locations can be sampled.
            - 1 where only iline-oriented crops can be sampled.
            - 2 where only xline-oriented crops can be sampled.
            - 3 where both types of crop orientations can be sampled.
        """
        matrix = np.zeros_like(self.matrix, dtype=np.float32)
        orientations = self.locations[:, 0].astype(np.bool_)

        i_locations = self.locations[~orientations]
        matrix[i_locations[:, 1], i_locations[:, 2]] += 1

        x_locations = self.locations[orientations]
        matrix[x_locations[:, 1], x_locations[:, 2]] += 2

        matrix[matrix == 0] = np.nan
        return matrix


class GeometrySampler(BaseSampler):
    """ Generator of crop locations, based on a field. Not intended to be used directly, see `SeismicSampler`.
    Makes locations that:
        - start from the non-dead trace on a field, exluding those marked by `filtering_matrix`
        - contain more than `threshold` non-dead traces inside
        - don't go beyond cube limits

    Locations are produced as np.ndarray of (size, 9) shape with following columns:
        (field_id, field_id, orientation, i_start, x_start, h_start, i_stop, x_stop, h_stop).
    Depth location is randomized in desired `ranges`.

    Under the hood, we prepare `locations` attribute:
        - filter non-dead trace coordinates so that only points that can generate
        either inline or crossline oriented crop (or both) remain
        - apply `filtering_matrix` to remove more points
        - keep only those points and directions which create crops with more than `threshold` non-dead traces
        - store all possible locations for each of the remaining points
    For sampling, we randomly choose `size` rows from `locations` and generate height in desired range.

    Parameters
    ----------
    field : Field
        Field to base sampler on.
    crop_shape : tuple
        Shape of crop locations to generate.
    threshold : float
        Minimum proportion of labeled points in each sampled location.
    ranges : sequence, optional
        Sequence of three tuples of two ints or `None`s.
        If tuple of two ints, then defines ranges of sampling along corresponding axis.
        If None, then field limits are used (no constraints).
    filtering_matrix : np.ndarray, optional
        Map of points to remove from potentially generated locations.
    field_id, label_id : int
        Used as the first two columns of sampled values.
    """
    dim = 2 + 1 + 6 # dimensionality of sampled points: field_id and label_id, orientation, locations

    def __init__(self, field, crop_shape, threshold=0.05, ranges=None, filtering_matrix=None,
                 field_id=0, label_id=0, **kwargs):
        matrix = (1 - field.zero_traces).astype(np.float32)
        idx = np.nonzero(matrix != 0)
        points = np.hstack([idx[0].reshape(-1, 1),
                            idx[1].reshape(-1, 1),
                            np.zeros((len(idx[0]), 1), dtype=np.int32)]).astype(np.int32)

        self.locations = self._make_locations(field=field, points=points, matrix=matrix,
                                              crop_shape=crop_shape, ranges=ranges, threshold=threshold,
                                              filtering_matrix=filtering_matrix)
        self.kwargs = kwargs

        self.field_id = field_id
        self.label_id = label_id

        self.field = field
        self.matrix = matrix
        self.name = field.short_name
        self.displayed_name = field.displayed_name
        super().__init__()

    def sample(self, size):
        """ Get exactly `size` locations. """
        idx = np.random.randint(self.n, size=size)
        sampled = self.locations[idx]

        heights = np.random.randint(low=self.ranges[2, 0],
                                    high=self.ranges[2, 1] - self.crop_height,
                                    size=size, dtype=np.int32)

        buffer = np.empty((size, 9), dtype=np.int32)
        buffer[:, 0] = self.field_id
        buffer[:, 1] = self.label_id

        buffer[:, [2, 3, 4, 6, 7]] = sampled[:, [0, 1, 2, 4, 5]]
        buffer[:, 5] = heights
        buffer[:, 8] = heights + self.crop_height
        return buffer

    def __repr__(self):
        return f'<GeometrySampler for {self.displayed_name}: '\
               f'crop_shape={tuple(self.crop_shape)}, threshold={self.threshold}>'



class HorizonSampler(BaseSampler):
    """ Generator of crop locations, based on a single horizon. Not intended to be used directly, see `SeismicSampler`.
    Makes locations that:
        - start from the labeled point on horizon, exluding those marked by `filtering_matrix`
        - contain more than `threshold` labeled pixels inside
        - don't go beyond cube limits

    Locations are produced as np.ndarray of (size, 9) shape with following columns:
        (field_id, label_id, orientation, i_start, x_start, h_start, i_stop, x_stop, h_stop).
    Depth location is randomized in (0.1*shape, 0.9*shape) range.

    Under the hood, we prepare `locations` attribute:
        - filter horizon points so that only points that can generate
        either inline or crossline oriented crop (or both) remain
        - apply `filtering_matrix` to remove more points
        - keep only those points and directions which create crops with more than `threshold` labels
        - store all possible locations for each of the remaining points
    For sampling, we randomly choose `size` rows from `locations`. If some of the sampled locations does not fit the
    `threshold` constraint, resample until we get exactly `size` locations.

    Parameters
    ----------
    horizon : Horizon
        Horizon to base sampler on.
    crop_shape : tuple
        Shape of crop locations to generate.
    threshold : float
        Minimum proportion of labeled points in each sampled location.
    ranges : sequence, optional
        Sequence of three tuples of two ints or `None`s.
        If tuple of two ints, then defines ranges of sampling along this axis.
        If None, then field limits are used (no constraints).
        Note that we actually use only the first two elements, corresponding to spatial ranges.
    filtering_matrix : np.ndarray, optional
        Map of points to remove from potentially generated locations.
    field_id, label_id : int
        Used as the first two columns of sampled values.
    shift_height : bool
        Whether apply random shift to height locations of sampled horizon points or not.
    """
    dim = 2 + 1 + 6 # dimensionality of sampled points: field_id and label_id, orientation, locations

    def __init__(self, horizon, crop_shape, threshold=0.05, ranges=None, filtering_matrix=None,
                 shift_height=True, spatial_shift=False,
                 field_id=0, label_id=0, **kwargs):
        field = horizon.field
        matrix = horizon.full_matrix

        self.locations = self._make_locations(field=field, points=horizon.points.copy(), matrix=matrix,
                                              crop_shape=crop_shape, ranges=ranges, threshold=threshold,
                                              filtering_matrix=filtering_matrix)
        self.kwargs = kwargs

        self.field_id = field_id
        self.label_id = label_id

        self.horizon = horizon
        self.field = field
        self.matrix = matrix
        self.name = field.short_name
        self.displayed_name = horizon.short_name

        if shift_height:
            shift_height = shift_height if isinstance(shift_height, tuple) else (0.9, 0.1)
        self.shift_height = shift_height

        self.spatial_shift = spatial_shift
        super().__init__()

    def sample(self, size):
        """ Get exactly `size` locations. """
        if size == 0:
            return np.zeros((0, 9), np.int32)
        if self.threshold == 0.0:
            sampled = self._sample(size)
        else:
            accumulated = 0
            sampled_list = []

            while accumulated < size:
                sampled = self._sample(size*2)
                condition = spatial_check_sampled(sampled, self.matrix, self.n_threshold)

                sampled_list.append(sampled[condition])
                accumulated += condition.sum()
            sampled = np.concatenate(sampled_list)[:size]

        buffer = np.empty((size, 9), dtype=np.int32)
        buffer[:, 0] = self.field_id
        buffer[:, 1] = self.label_id
        buffer[:, 2:] = sampled
        return buffer

    def _sample(self, size):
        idx = np.random.randint(self.n, size=size)
        sampled = self.locations[idx] # (orientation, i_start, x_start, h_start, i_stop, x_stop, h_stop)

        if self.shift_height:
            shift = np.random.randint(low=-int(self.crop_height*self.shift_height[0]),
                                      high=-int(self.crop_height*self.shift_height[1]),
                                      size=(size, 1), dtype=np.int32)
            sampled[:, [3, 6]] += shift

        if self.spatial_shift:
            shapes_i = sampled[:, 4] - sampled[:, 1]
            shift_i = np.random.randint(low=-(shapes_i*self.spatial_shift[0][0]).astype(np.int32),
                                        high=-(shapes_i*self.spatial_shift[0][1]).astype(np.int32),
                                        size=(size, 1), dtype=np.int32)
            sampled[:, [1, 4]] += shift_i

            shapes_x = sampled[:, 5] - sampled[:, 2]
            shift_x = np.random.randint(low=-(shapes_x*self.spatial_shift[1][0]).astype(np.int32),
                                        high=-(shapes_x*self.spatial_shift[1][1]).astype(np.int32),
                                        size=(size, 1), dtype=np.int32)
            sampled[:, [2, 5]] += shift_x

            np.clip(sampled[:, 1], 0, self.field.shape[0] - self.crop_shape[0], out=sampled[:, 1])
            np.clip(sampled[:, 4], 0 + self.crop_shape[0], self.field.shape[0], out=sampled[:, 4])

            np.clip(sampled[:, 2], 0, self.field.shape[1] - self.crop_shape[1], out=sampled[:, 2])
            np.clip(sampled[:, 5], 0 + self.crop_shape[1], self.field.shape[1], out=sampled[:, 5])

        np.clip(sampled[:, 3], 0, self.field.depth - self.crop_height, out=sampled[:, 3])
        np.clip(sampled[:, 6], 0 + self.crop_height, self.field.depth, out=sampled[:, 6])
        return sampled


    def __repr__(self):
        return f'<HorizonSampler for {self.displayed_name}: '\
               f'crop_shape={tuple(self.crop_shape)}, threshold={self.threshold}, '\
               f'shift_height={self.shift_height}, spatial_shift={self.spatial_shift}>'

    @property
    def orientation_matrix(self):
        orientation_matrix = super().orientation_matrix
        if self.horizon.is_carcass:
            orientation_matrix = self.horizon.matrix_enlarge(orientation_matrix, 9)
        return orientation_matrix



class FaultSampler(BaseSampler):
    """ Generator of crop locations, based on a single fault. Not intended to be used directly, see `SeismicSampler`.
    Makes locations that:
        - start from the labeled point on fault
        - don't go beyond cube limits

    Locations are produced as np.ndarray of (size, 9) shape with following columns:
        (field_id, label_id, orientation, i_start, x_start, h_start, i_stop, x_stop, h_stop).
    Location is randomized in (-0.4*shape, 0.4*shape) range.

    For sampling, we randomly choose `size` rows from `locations`. If some of the sampled locations does not fit the
    `threshold` constraint or it is imposible to make crop of defined shape, resample until we get exactly
    `size` locations.

    Parameters
    ----------
    fault : Fault
        Fault to base sampler on.
    crop_shape : tuple
        Shape of crop locations to generate.
    threshold : float
        Minimum proportion of labeled points in each sampled location.
    ranges : sequence, optional
        Sequence of three tuples of two ints or `None`s.
        If tuple of two ints, then defines ranges of sampling along this axis.
        If None, then field limits are used (no constraints).
        Note that we actually use only the first two elements, corresponding to spatial ranges.
    field_id, label_id : int
        Used as the first two columns of sampled values.
    extend : bool
        Create locations in non-labeled slides between labeled slides.
    transpose : bool
        Create transposed crop locations or not.
    """
    dim = 2 + 1 + 6 # dimensionality of sampled points: field_id and label_id, orientation, locations

    def __init__(self, fault, crop_shape, threshold=0, ranges=None, extend=True, transpose=False,
                 field_id=0, label_id=0, **kwargs):
        field = fault.field

        self.points = fault.points
        self.nodes = fault.nodes if hasattr(fault, 'nodes') else None
        self.direction = fault.direction
        self.transpose = transpose

        self.locations = self._make_locations(field, crop_shape, ranges, threshold, extend)

        self.kwargs = kwargs

        self.field_id = field_id
        self.label_id = label_id

        self.field = field
        self.name = field.short_name
        self.displayed_name = fault.short_name
        super().__init__(self)

    @property
    def interpolated_nodes(self):
        """ Create locations in non-labeled slides between labeled slides. """
        slides = np.unique(self.nodes[:, self.direction])
        locations = []
        for i, slide in enumerate(slides):
            left = slides[max(i-1, 0)]
            right = slides[min(i+1, len(slides)-1)]
            chunk = self.nodes[self.nodes[:, self.direction] == slide]
            for j in range(left, right):
                chunk[:, self.direction] = j
                locations += [chunk.copy()]
        return np.concatenate(locations, axis=0)

    def _make_locations(self, field, crop_shape, ranges, threshold, extend):
         # Parse parameters
        ranges = ranges if ranges is not None else [None, None, None]
        ranges = [item if item is not None else [0, c]
                  for item, c in zip(ranges, field.shape)]
        ranges = np.array(ranges)

        crop_shape = np.array(crop_shape)
        crop_shape_t = crop_shape[[1, 0, 2]]
        n_threshold = np.int32(np.prod(crop_shape) * threshold)

        if self.nodes is not None:
            nodes = self.interpolated_nodes if extend else self.nodes
        else:
            nodes = self.points

        # Keep only points, that can be a starting point for a crop of given shape
        i_mask = ((ranges[:2, 0] < nodes[:, :2]).all(axis=1) &
                  ((nodes[:, :2] + crop_shape[:2]) < ranges[:2, 1]).all(axis=1))
        x_mask = ((ranges[:2, 0] < nodes[:, :2]).all(axis=1) &
                  ((nodes[:, :2] + crop_shape_t[:2]) < ranges[:2, 1]).all(axis=1))
        nodes = nodes[i_mask | x_mask]

        # Transform points to (orientation, i_start, x_start, h_start, i_stop, x_stop, h_stop)
        directions = [0, 1] if self.transpose else [self.direction]

        buffer = np.empty((len(nodes) * len(directions), 7), dtype=np.int32)

        for i, direction, in enumerate(directions):
            start, end = i * len(nodes), (i+1) * len(nodes)
            shape = crop_shape if direction == 0 else crop_shape_t
            buffer[start:end, 1:4] = nodes - shape // 2
            buffer[start:end, 4:7] = buffer[start:end, 1:4] + shape
            buffer[start:end, 0] = direction

        self.n = len(buffer)
        self.crop_shape = crop_shape
        self.crop_shape_t = crop_shape_t
        self.crop_height = crop_shape[2]
        self.ranges = ranges
        self.threshold = threshold
        self.n_threshold = n_threshold
        return buffer

    def sample(self, size):
        """ Get exactly `size` locations. """
        if size == 0:
            return np.zeros((0, 9), np.int32)
        accumulated = 0
        sampled_list = []

        while accumulated < size:
            sampled = self._sample(size*4)
            condition = volumetric_check_sampled(sampled, self.points, self.crop_shape,
                                                 self.crop_shape_t, self.n_threshold)

            sampled_list.append(sampled[condition])
            accumulated += condition.sum()
        sampled = np.concatenate(sampled_list)[:size]

        buffer = np.empty((size, 9), dtype=np.int32)
        buffer[:, 0] = self.field_id
        buffer[:, 1] = self.label_id
        buffer[:, 2:] = sampled
        return buffer

    def _sample(self, size):
        idx = np.random.randint(self.n, size=size)
        sampled = self.locations[idx]
        i_mask = sampled[:, 0] == 0
        x_mask = sampled[:, 0] == 1

        for mask, shape in zip([i_mask, x_mask], [self.crop_shape, self.crop_shape_t]):
            high = np.floor(shape * 0.4)
            low = -high
            low[shape == 1] = 0
            high[shape == 1] = 1

            shift = np.random.randint(low=low, high=high, size=(mask.sum(), 3), dtype=np.int32)
            sampled[mask, 1:4] += shift
            sampled[mask, 4:] += shift

            sampled[mask, 1:4] = np.clip(sampled[mask, 1:4], 0, self.field.cube_shape - shape)
            sampled[mask, 4:7] = np.clip(sampled[mask, 4:7], 0 + shape, self.field.cube_shape)
        return sampled

    def __repr__(self):
        return f'<FaultSampler for {self.displayed_name}: '\
               f'crop_shape={tuple(self.crop_shape)}, threshold={self.threshold}>'

@njit
def spatial_check_points(points, matrix, crop_shape, i_mask, x_mask, threshold):
    """ Compute points, which would generate crops with more than `threshold` labeled pixels.
    For each point, we test two possible shapes (i-oriented and x-oriented) and check `matrix` to compute the
    number of present points. Therefore, each of the initial points can result in up to two points in the output.

    Used as one of the filters for points creation at sampler initialization.

    Parameters
    ----------
    points : np.ndarray
        Points in (i_start, x_start, h_start) format.
    matrix : np.ndarray
        Depth map in cube coordinates.
    crop_shape : tuple of two ints
        Spatial shape of crops to generate: (i_shape, x_shape).
    i_mask : np.ndarray
        For each point, whether to test i-oriented shape.
    x_mask : np.ndarray
        For each point, whether to test x-oriented shape.
    threshold : int
        Minimum amount of points in a generated crop.
    """
    shape_i, shape_x = crop_shape

    # Return inline, crossline, corrected_depth (mean across crop), and 0/1 as i/x flag
    buffer = np.empty((2 * len(points), 4), dtype=np.int32)
    counter = 0

    for (point_i, point_x, _), i_mask_, x_mask_ in zip(points, i_mask, x_mask):
        if i_mask_:
            sliced = matrix[point_i:point_i+shape_i, point_x:point_x+shape_x].ravel()
            present_mask = (sliced > 0)

            if present_mask.sum() >= threshold:
                h_mean = np.rint(sliced[present_mask].mean())
                buffer[counter, :] = point_i, point_x, np.int32(h_mean), np.int32(0)
                counter += 1

        if x_mask_:
            sliced = matrix[point_i:point_i+shape_x, point_x:point_x+shape_i].ravel()
            present_mask = (sliced > 0)

            if present_mask.sum() >= threshold:
                h_mean = np.rint(sliced[present_mask].mean())
                buffer[counter, :] = point_i, point_x, np.int32(h_mean), np.int32(1)
                counter += 1
    return buffer[:counter]



@njit
def spatial_check_sampled(locations, matrix, threshold):
    """ Remove points, which correspond to crops with less than `threshold` labeled pixels.
    Used as a final filter for already sampled locations: they can generate crops with
    smaller than `threshold` mask only due to the depth randomization.

    Parameters
    ----------
    locations : np.ndarray
        Locations in (orientation, i_start, x_start, h_start, i_stop, x_stop, h_stop) format.
    matrix : np.ndarray
        Depth map in cube coordinates.
    threshold : int
        Minimum amount of labeled pixels in a crop.

    Returns
    -------
    condition : np.ndarray
        Boolean mask for locations.
    """
    condition = np.ones(len(locations), dtype=np.bool_)

    for i, (_, i_start, x_start, h_start, i_stop,  x_stop,  h_stop) in enumerate(locations):
        sliced = matrix[i_start:i_stop, x_start:x_stop].ravel()
        present_mask = (h_start < sliced) & (sliced < h_stop)

        if present_mask.sum() < threshold:
            condition[i] = False
    return condition

@njit
def volumetric_check_sampled(locations, points, crop_shape, crop_shape_t, threshold):
    """ Remove points, which correspond to crops with less than `threshold` labeled pixels.
    Used as a final filter for already sampled locations: they can generate crops with
    smaller than `threshold`.

    Parameters
    ----------
    locations : np.ndarray
        Locations in (orientation, i_start, x_start, h_start, i_stop, x_stop, h_stop) format.
    points : points
        Fault points.
    crop_shape : np.ndarray
        Crop shape
    crop_shape_t : np.ndarray
        Tranposed crop shape
    threshold : int
        Minimum amount of labeled pixels in a crop.

    Returns
    -------
    condition : np.ndarray
        Boolean mask for locations.
    """
    condition = np.ones(len(locations), dtype=np.bool_)

    if threshold > 0:
        for i, (orientation, i_start, x_start, h_start, i_stop,  x_stop, h_stop) in enumerate(locations):
            shape = crop_shape if orientation == 0 else crop_shape_t
            mask_bbox = np.array([[i_start, i_stop], [x_start, x_stop], [h_start, h_stop]], dtype=np.int32)
            mask = np.zeros((shape[0], shape[1], shape[2]), dtype=np.int32)

            insert_fault_into_mask(mask, points, mask_bbox)
            if mask.sum() < threshold:
                condition[i] = False

    return condition

class SeismicSampler(Sampler):
    """ Mixture of samplers for multiple cubes with multiple labels.
    Used to sample crop locations in the format of
    (field_id, label_id, orientation, i_start, x_start, h_start, i_stop, x_stop, h_stop).

    Parameters
    ----------
    labels : dict
        Dictionary where keys are cube names and values are lists of labels.
    proportions : sequence, optional
        Proportion of each cube in the resulting mixture.
    baseclass : type
        Class for initializing individual label samplers.
    crop_shape : tuple
        Shape of crop locations to generate.
    threshold : float
        Minimum proportion of labeled points in each sampled location.
    ranges : sequence, optional
        Sequence of three tuples of two ints or `None`s.
        If tuple of two ints, then defines ranges of sampling along this axis.
        If None, then field limits are used (no constraints).
        Note that we actually use only the first two elements, corresponding to spatial ranges.
    filtering_matrix : np.ndarray, optional
        Map of points to remove from potentially generated locations.
    shift_height : bool
        Whether to apply random shift to height locations of sampled horizon points or not.
    kwargs : dict
        Other parameters of initializing label samplers.
    """
    CLASS_TO_MODE = {
        GeometrySampler: ['geometry', 'cube', 'field'],
        HorizonSampler: ['horizon', 'surface'],
        FaultSampler: ['fault']
    }
    MODE_TO_CLASS = {mode : class_
                     for class_, mode_list in CLASS_TO_MODE.items()
                     for mode in mode_list}

    def __init__(self, labels, crop_shape, proportions=None, mode='geometry',
                 threshold=0.05, ranges=None, filtering_matrix=None, shift_height=True, **kwargs):
        baseclass = self.MODE_TO_CLASS[mode] if isinstance(mode, str) else mode

        names, field_names = {}, {}
        sampler = 0 & ConstantSampler(np.int32(0), dim=baseclass.dim)
        samplers = AugmentedDict({idx: [] for idx in labels.keys()})

        proportions = proportions or [1 / len(labels) for _ in labels]

        for (field_id, ((idx, list_labels), p)) in enumerate(zip(labels.items(), proportions)):
            list_labels = list_labels if isinstance(list_labels, (tuple, list)) else [list_labels]

            # Unpack parameters
            crop_shape_ = crop_shape[idx] if isinstance(crop_shape, dict) else crop_shape
            threshold_ = threshold[idx] if isinstance(threshold, dict) else threshold
            filtering_matrix_ = filtering_matrix[idx] if isinstance(filtering_matrix, dict) else filtering_matrix
            ranges_ = ranges[idx] if isinstance(ranges, dict) else ranges

            # Mixture for each cube
            cube_sampler = 0 & ConstantSampler(np.int32(0), dim=baseclass.dim)
            for label_id, label in enumerate(list_labels):
                label_sampler = baseclass(label, crop_shape=crop_shape_, threshold=threshold_,
                                          ranges=ranges_, filtering_matrix=filtering_matrix_,
                                          field_id=field_id, label_id=label_id, shift_height=shift_height,
                                          **kwargs)

                if label_sampler.n != 0:
                    cube_sampler = cube_sampler | label_sampler

                    samplers[idx].append(label_sampler)
                    names[(field_id, label_id)] = (idx, label.short_name)

            # Resulting mixture
            sampler = sampler | (p & cube_sampler)
            field_names[field_id] = idx

        self.sampler = sampler
        self.samplers = samplers
        self.names = names
        self.field_names = field_names

        self.crop_shape = crop_shape
        self.threshold = threshold
        self.proportions = proportions
        self.mode = mode
        self.baseclass = baseclass

    def sample(self, size):
        """ Generate exactly `size` locations. """
        return self.sampler.sample(size)

    def __call__(self, size):
        return self.sampler.sample(size)

    def to_names(self, id_array):
        """ Convert the first two columns of sampled locations into field and label string names. """
        return np.array([self.names[tuple(ids)] for ids in id_array])

    def __len__(self):
        return sum(len(sampler.locations) for sampler_list in self.samplers.values() for sampler in sampler_list)

    def __str__(self):
        msg = 'SeismicSampler:'
        for list_samplers, p in zip(self.samplers.values(), self.proportions):
            msg += f'\n    {list_samplers[0].field.short_name} @ {p}'
            for sampler in list_samplers:
                msg += f'\n        {sampler}'
        return msg

    def show_locations(self, **kwargs):
        """ Visualize on field map by using underlying `locations` structure. """
        data = []
        title = []
        xlabel = []
        ylabel = []

        for samplers_list in self.samplers.values():
            field = samplers_list[0].field

            data += [[sampler.orientation_matrix, field.zero_traces] for sampler in samplers_list]
            title += [f'{field.displayed_name}: {sampler.displayed_name}' for sampler in samplers_list]
            xlabel += [field.index_headers[0]] * len(samplers_list)
            ylabel += [field.index_headers[1]] * len(samplers_list)

<<<<<<< HEAD
        ncols, nrows = MatplotlibPlotter.infer_cols_rows(n_subplots=len(data) + 1, params=kwargs)

        kwargs = {
            'cmap': [['Sampler', 'black']] * len(data),
            'alpha': [[1.0, 0.4]] * len(data),
            'ncols': ncols,
            'nrows': nrows,
=======
        kwargs = {
            'cmap': [['Sampler', 'black']] * len(data),
            'alpha': [[1.0, 0.4]] * len(data),
            # 'ncols': ncols,
            # 'nrows': nrows,
>>>>>>> aab2cf64
            'title': title,
            'vmin': [[1, 0]] * len(data),
            'vmax': [[3, 1]] * len(data),
            'xlabel': xlabel,
            'ylabel': ylabel,
<<<<<<< HEAD
            **kwargs
        }

        fig = plot_image(data, return_figure=True, **kwargs)
=======
            'shapes': 1, # this parameter toggles additional subplot axes creation for further legend display
            'return_figure': True,
            **kwargs
        }

        fig = plot_image(data, **kwargs)
>>>>>>> aab2cf64

        legend_params = {
            'ax': fig.axes[len(data)],
            'color': ('purple','blue','red', 'white', 'gray'),
            'label': ('ILINES and CROSSLINES', 'only ILINES', 'only CROSSLINES', 'restricted', 'dead traces'),
            'size': 20,
            'loc': 10,
            'facecolor': 'silver',
        }
<<<<<<< HEAD
=======

>>>>>>> aab2cf64
        MatplotlibPlotter.add_legend(**legend_params)

    def show_sampled(self, n=10000, binary=False, **kwargs):
        """ Visualize on field map by sampling `n` crop locations. """
        sampled = self.sample(n)

        data = []
        title = []
        for field_id in np.unique(sampled[:, 0]):
            field = self.samplers[field_id][0].field
            matrix = np.zeros_like(field.zero_traces, dtype=np.int32)

            sampled_ = sampled[sampled[:, 0] == field_id]
            for (_, _, _, point_i_start, point_x_start, _,
                          point_i_stop,  point_x_stop,  _) in sampled_:
                matrix[point_i_start:point_i_stop, point_x_start:point_x_stop] += 1
            if binary:
                matrix[matrix > 0] = 1
                kwargs['bad_values'] = ()

            field_data = [matrix, field.zero_traces]
            data.append(field_data)

            field_title = f'{field.displayed_name}: {len(sampled_)} points'
            title.append(field_title)
<<<<<<< HEAD

        ncols, nrows = MatplotlibPlotter.infer_cols_rows(n_subplots=len(data) + 1, params=kwargs)

        kwargs = {
            'matrix_name': 'Sampled slices',
            'cmap': [['Reds', 'black']] * len(data),
            'alpha': [[1.0, 0.4]] * len(data),
            'title': title,
            'interpolation': 'bilinear',
            'xlabel': field.index_headers[0],
            'ylabel': field.index_headers[1],
            'ncols': ncols,
            'nrows': nrows,
            **kwargs
        }

        fig = plot_image(data, return_figure=True, **kwargs)

        legend_params = {
            'ax': fig.axes[len(data)],
            'color': ('beige', 'salmon', 'grey'),
            'label': ('alive traces', 'sampled locations', 'dead traces'),
            'size': 20,
            'loc': 10,
            'facecolor': 'silver',
        }
=======

        kwargs = {
            'matrix_name': 'Sampled slices',
            'cmap': [['Reds', 'black']] * len(data),
            'alpha': [[1.0, 0.4]] * len(data),
            'title': title,
            'interpolation': 'bilinear',
            'xlabel': field.index_headers[0],
            'ylabel': field.index_headers[1],
            'shapes': 1, # this parameter toggles additional subplot axes creation for further legend display
            'return_figure': True,
            **kwargs
        }

        fig = plot_image(data, **kwargs)

        legend_params = {
            'ax': fig.axes[len(data)],
            'color': ('beige', 'salmon', 'grey'),
            'label': ('alive traces', 'sampled locations', 'dead traces'),
            'size': 20,
            'loc': 10,
            'facecolor': 'silver',
        }

>>>>>>> aab2cf64
        MatplotlibPlotter.add_legend(**legend_params)



class BaseGrid:
    """ Determenistic generator of crop locations. """
    def __init__(self, crop_shape=None, batch_size=64,
                 locations=None, orientation=None, origin=None, endpoint=None, field=None, label_name='unknown'):
        self._iterator = None
        self.crop_shape = np.array(crop_shape)
        self.batch_size = batch_size

        if locations is None:
            self._make_locations()
        else:
            self.locations = locations
            self.orientation = orientation
            self.origin = origin
            self.endpoint = endpoint
            self.shape = endpoint - origin
            self.field = field
            self.field_name = field.short_name
            self.label_name = label_name

    def _make_locations(self):
        raise NotImplementedError('Must be implemented in sub-classes')

    def to_names(self, id_array):
        """ Convert the first two columns of sampled locations into field and label string names. """
        return np.array([(self.field_name, self.label_name) for ids in id_array])

    # Iteration protocol
    @property
    def iterator(self):
        """ Iterator that generates batches of locations. """
        if self._iterator is None:
            self._iterator = self.make_iterator()
        return self._iterator

    def make_iterator(self):
        """ Iterator that generates batches of locations. """
        return (self.locations[i:i+self.batch_size] for i in range(0, len(self), self.batch_size))

    def __call__(self, batch_size=None):
        _ = batch_size
        return next(self.iterator)

    def next_batch(self, batch_size=None):
        """ Yield the next batch of locations. """
        _ = batch_size
        return next(self.iterator)

    def __len__(self):
        """ Total number of locations to be generated. """
        return len(self.locations)

    @property
    def length(self):
        """ Total number of locations to be generated. """
        return len(self.locations)

    @property
    def n_iters(self):
        """ Total number of iterations. """
        return np.ceil(len(self) / self.batch_size).astype(np.int32)

    # Concatenate multiple grids into one
    def join(self, other):
        """ Update locations of a current grid with locations from other instance of BaseGrid. """
        if not isinstance(other, BaseGrid):
            raise TypeError('Other should be an instance of `BaseGrid`')
        if self.field_name != other.field_name:
            raise ValueError('Grids should be for the same field!')

        locations = np.concatenate([self.locations, other.locations], axis=0)
        locations = np.unique(locations, axis=0)
        batch_size = min(self.batch_size, other.batch_size)

        if self.orientation == other.orientation:
            orientation = self.orientation
        else:
            orientation = 2

        self_origin = self.origin if isinstance(self, RegularGrid) else self.actual_origin
        other_origin = other.origin if isinstance(other, RegularGrid) else other.actual_origin
        origin = np.minimum(self_origin, other_origin)

        self_endpoint = self.endpoint if isinstance(self, RegularGrid) else self.actual_endpoint
        other_endpoint = other.endpoint if isinstance(other, RegularGrid) else other.actual_endpoint
        endpoint = np.maximum(self_endpoint, other_endpoint)

        label_name = other.label_name if isinstance(other, ExtensionGrid) else self.label_name

        return BaseGrid(locations=locations, batch_size=batch_size, orientation=orientation,
                        origin=origin, endpoint=endpoint, field=self.field, label_name=label_name)

    def __add__(self, other):
        return self.join(other)

    def __and__(self, other):
        return self.join(other)


    # Useful info
    def __repr__(self):
        return f'<BaseGrid for {self.field_name}: origin={tuple(self.origin)}, endpoint={tuple(self.endpoint)}>'

    @property
    def original_crop_shape(self):
        """ Original crop shape. """
        return self.crop_shape if self.orientation == 0 else self.crop_shape[[1, 0, 2]]

    @property
    def actual_origin(self):
        """ The upper leftmost point of all locations. """
        return self.locations[:, [3, 4, 5]].min(axis=0).astype(np.int32)

    @property
    def actual_endpoint(self):
        """ The lower rightmost point of all locations. """
        return self.locations[:, [6, 7, 8]].max(axis=0).astype(np.int32)

    @property
    def actual_shape(self):
        """ Shape of the covered by the grid locations. """
        return self.endpoint - self.origin

    @property
    def actual_ranges(self):
        """ Ranges of covered by the grid locations. """
        return np.array(tuple(zip(self.origin, self.endpoint)))

    def show(self, grid=True, markers=False, n_patches=None, **kwargs):
        """ Display the grid over field overlay.

        Parameters
        ----------
        grid : bool
            Whether to show grid lines.
        markers : bool
            Whether to show markers at location origins.
        n_patches : int
            Number of locations to display with overlayed mask.
        kwargs : dict
            Other parameters to pass to the plotting function.
        """
        n_patches = n_patches or int(np.sqrt(len(self))) // 5
        fig = self.field.geometry.show('zero_traces', cmap='Gray', colorbar=False, return_figure=True, **kwargs)
        ax = fig.axes

        if grid:
            spatial = self.locations[:, [3, 4]]
            for i in np.unique(spatial[:, 0]):
                sliced = spatial[spatial[:, 0] == i][:, 1]
                ax[0].vlines(i, sliced.min(), sliced.max(), colors='pink')

            spatial = self.locations[:, [3, 4]]
            for x in np.unique(spatial[:, 1]):
                sliced = spatial[spatial[:, 1] == x][:, 0]
                ax[0].hlines(x, sliced.min(), sliced.max(), colors='pink')

        if markers:
            ax[0].scatter(self.locations[:, 3], self.locations[:, 3], marker='x', linewidth=0.1, color='r')

        overlay = np.zeros_like(self.field.zero_traces)
        for n in range(0, len(self), len(self)//n_patches - 1):
            slc = tuple(slice(o, e) for o, e in zip(self.locations[n, [3, 4]], self.locations[n, [6, 7]]))
            overlay[slc] = 1
            ax[0].scatter(*self.locations[n, [3, 4]], marker='x', linewidth=3, color='g')

        kwargs = {
            'cmap': 'green',
            'alpha': 0.3,
            'colorbar': False,
            'matrix_name': 'Grid visualization',
            'ax': ax[0],
            **kwargs,
        }
        self.field.geometry.show(overlay, **kwargs)



class RegularGrid(BaseGrid):
    """ Regular grid over the selected `ranges` of cube, covering it with overlapping locations.
    Filters locations with less than `threshold` meaningful traces.

    Parameters
    ----------
    field : Field
        Field to create grid for.
    ranges : sequence
        Nested sequence, where each element is either None or sequence of two ints.
        Defines ranges to create grid for: iline, crossline, heights.
    crop_shape : sequence
        Shape of crop locations to generate.
    orientation : int
        Either 0 or 1. Defines orientation of a grid. Used in `locations` directly.
    threshold : number
        Minimum amount of non-dead traces in a crop to keep it in locations.
        If number in 0 to 1 range, then used as percentage.
    strides : sequence, optional
        Strides between consecutive crops. Only one of `strides`, `overlap` or `overlap_factor` should be specified.
    overlap : sequence, optional
        Overlaps between consecutive crops. Only one of `strides`, `overlap` or `overlap_factor` should be specified.
    overlap_factor : sequence, optional
        Ratio of overlap between cosecutive crops.
        Only one of `strides`, `overlap` or `overlap_factor` should be specified.
    batch_size : int
        Number of batches to generate on demand.
    field_id, label_id : int
        Used as the first two columns of sampled values.
    label_name : str, optional
        Name of the inferred label.
    locations : np.array, optional
        Pre-defined locations. If provided, then directly stored and used as the grid coordinates.
    """
    def __init__(self, field, ranges, crop_shape, orientation=0, strides=None, overlap=None, overlap_factor=None,
                 threshold=0, batch_size=64, field_id=-1, label_id=-1, label_name='unknown', locations=None):
        # Make correct crop shape
        orientation = field.geometry.parse_axis(orientation)
        crop_shape = np.array(crop_shape)
        crop_shape = crop_shape if orientation == 0 else crop_shape[[1, 0, 2]]

        # Make ranges
        ranges = [item if item is not None else [0, c] for item, c in zip(ranges, field.shape)]
        ranges = np.array(ranges)
        self.ranges = ranges

        # Infer from `ranges`
        self.origin = ranges[:, 0]
        self.endpoint = ranges[:, 1]
        self.shape = ranges[:, 1] - ranges[:, 0]

        # Make `strides`
        if (strides is not None) + (overlap is not None) + (overlap_factor is not None) > 1:
            raise ValueError('Only one of `strides`, `overlap` or `overlap_factor` should be specified!')
        overlap_factor = [overlap_factor] * 3 if isinstance(overlap_factor, (int, float)) else overlap_factor

        if strides is None:
            if overlap is not None:
                strides = [c - o for c, o in zip(crop_shape, overlap)]
            elif overlap_factor is not None:
                strides = [max(1, c // f) for c, f in zip(crop_shape, overlap_factor)]
            else:
                strides = crop_shape
        self.strides = np.array(strides)

        # Update threshold: minimum amount of non-empty traces
        if 0 < threshold < 1:
            threshold = int(threshold * crop_shape[0] * crop_shape[1])
        self.threshold = threshold

        self.field_id = field_id
        self.label_id = label_id
        self.orientation = orientation
        self.field = field
        self.field_name = field.short_name
        self.label_name = label_name
        self.unfiltered_length = None
        super().__init__(crop_shape=crop_shape, batch_size=batch_size, locations=locations, field=field,
                         orientation=self.orientation, origin=self.origin, endpoint=self.endpoint)

    @staticmethod
    def _arange(start, stop, stride, limit):
        grid = np.arange(start, stop, stride, dtype=np.int32)
        grid = np.unique(np.clip(grid, 0, limit))
        return np.sort(grid)

    def _make_locations(self):
        # Ranges for each axis
        i_args, x_args, h_args = tuple(zip(self.ranges[:, 0],
                                           self.ranges[:, 1],
                                           self.strides,
                                           self.field.cube_shape - self.crop_shape))
        i_grid = self._arange(*i_args)
        x_grid = self._arange(*x_args)
        h_grid = self._arange(*h_args)
        self.unfiltered_length = len(i_grid) * len(x_grid) * len(h_grid)

        # Create points: origins for each crop
        points = []
        for i, x in product(i_grid, x_grid):
            sliced = self.field.zero_traces[i:i+self.crop_shape[0],
                                            x:x+self.crop_shape[1]]
            # Number of non-dead traces
            if (sliced.size - sliced.sum()) > self.threshold:
                for h in h_grid:
                    points.append((i, x, h))
        points = np.array(points, dtype=np.int32)

        # Buffer: (cube_id, i_start, x_start, h_start, i_stop, x_stop, h_stop)
        buffer = np.empty((len(points), 9), dtype=np.int32)
        buffer[:, 0] = self.field_id
        buffer[:, 1] = self.label_id
        buffer[:, 2] = self.orientation
        buffer[:, [3, 4, 5]] = points
        buffer[:, [6, 7, 8]] = points
        buffer[:, [6, 7, 8]] += self.crop_shape
        self.locations = buffer


    def to_chunks(self, size, overlap=0.05):
        """ Split the current grid into chunks along `orientation` axis.

        Parameters
        ----------
        size : int
            Length of one chunk along the splitting axis.
        overlap : number
            If integer, then number of slices for overlapping between consecutive chunks.
            If float, then proportion of `size` to overlap between consecutive chunks.

        Returns
        -------
        iterator with instances of `RegularGrid`.
        """
        return RegularGridChunksIterator(grid=self, size=size, overlap=overlap)


    def __repr__(self):
        return f'<RegularGrid for {self.field.short_name}: '\
               f'origin={tuple(self.origin)}, endpoint={tuple(self.endpoint)}, crop_shape={tuple(self.crop_shape)}, '\
               f'orientation={self.orientation}>'



class RegularGridChunksIterator:
    """ Split regular grid into chunks along `orientation` axis. Supposed to be iterated over.

    Parameters
    ----------
    grid : RegularGrid
        Regular grid to split into chunks.
    size : int
        Length of one chunk along the splitting axis.
    overlap : number
        If integer, then number of slices for overlapping between consecutive chunks.
        If float, then proportion of `size` to overlap between consecutive chunks.
    """
    def __init__(self, grid, size, overlap):
        self.grid = grid
        self.size = size
        self.overlap = overlap

        self.step = int(size * (1 - overlap)) if isinstance(overlap, (float, np.float)) else size - overlap

    def __iter__(self):
        grid = self.grid

        for start in range(*grid.ranges[grid.orientation], self.step):
            stop = min(start + self.size, grid.field.shape[grid.orientation])

            chunk_ranges = grid.ranges.copy()
            chunk_ranges[grid.orientation] = [start, stop]

            # Filter points beyound chunk ranges along `orientation` axis
            mask = ((grid.locations[:, 3 + grid.orientation] >= start) &
                    (grid.locations[:, 6 + grid.orientation] <= stop))
            chunk_locations = grid.locations[mask]

            yield RegularGrid(locations=chunk_locations, ranges=chunk_ranges, strides=grid.strides,
                              orientation=grid.orientation, threshold=grid.threshold, field=grid.field,
                              crop_shape=grid.original_crop_shape, batch_size=grid.batch_size)

    def __len__(self):
        return len(range(*self.grid.ranges[self.grid.orientation], self.step))



class ExtensionGrid(BaseGrid):
    """ Generate locations to enlarge horizon from its boundaries both inwards and outwards.

    For each point on the boundary of a horizon, we test 4 possible directions and pick `top` best of them.
    Each location is created so that the original point is `stride` units away from the left/right edge of a crop.
    Only the locaitons that would potentially add more than `threshold` pixels remain.

    Refer to `_make_locations` method and comments for more info about inner workings.

    Parameters
    ----------
    horizon : Horizon
        Surface to extend.
    crop_shape : sequence
        Shape of crop locations to generate. Note that both iline and crossline orientations are used.
    stride : int
        Overlap with already known horizon for each location.
    top : int
        Number of the best locations to keep for each point.
    threshold : int
        Minimum amount of potentially added pixels for each locaiton.
    randomize : bool
        Whether to randomize the loop for computing the potential of each location.
    batch_size : int
        Number of batches to generate on demand.
    """
    def __init__(self, horizon, crop_shape, stride=16, batch_size=64, top=1, threshold=4, randomize=True):
        self.top = top
        self.stride = stride
        self.threshold = threshold
        self.randomize = randomize

        self.horizon = horizon
        self.field = horizon.field
        self.field_name = horizon.field.short_name
        self.label_name = horizon.short_name

        self.uncovered_before = None

        super().__init__(crop_shape=crop_shape, batch_size=batch_size)


    def _make_locations(self):
        # Get border points (N, 3)
        # Create locations for all four possible directions, stack into (4*N, 6)
        # Compute potential added area for each of the locations, while also updating coverage matrix
        # For each point, keep `top` of the best (potentially add more points) locations
        # Keep only those locations that potentially add more than `threshold` points
        #pylint: disable=too-many-statements

        crop_shape = self.crop_shape
        crop_shape_t = crop_shape[[1, 0, 2]]

        # True where dead trace / already covered
        coverage_matrix = self.field.zero_traces.copy().astype(np.bool_)
        coverage_matrix[self.horizon.full_matrix > 0] = True
        self.uncovered_before = coverage_matrix.size - coverage_matrix.sum()

        # Compute boundary points of horizon: both inner and outer borders
        border_points = np.stack(np.where(self.horizon.boundaries_matrix), axis=-1)
        heights = self.horizon.matrix[border_points[:, 0], border_points[:, 1]]

        # Shift heights up
        border_points += (self.horizon.i_min, self.horizon.x_min)
        heights -= crop_shape[2] // 2

        # Buffer for locations
        buffer = np.empty((len(border_points), 7), dtype=np.int32)
        buffer[:, 0] = 0
        buffer[:, [1, 2]] = border_points
        buffer[:, 3] = heights
        buffer[:, [4, 5]] = border_points
        buffer[:, 6] = heights

        # Repeat the same data along new 0-th axis: shift origins/endpoints
        buffer = np.repeat(buffer[np.newaxis, ...], 4, axis=0)

        # Crops with fixed INLINE, moving CROSSLINE: [-stride:-stride + shape]
        buffer[0, :, [2, 5]] -= self.stride
        np.clip(buffer[0, :, 2], 0, self.field.shape[1], out=buffer[0, :, 2])
        np.clip(buffer[0, :, 5], 0, self.field.shape[1], out=buffer[0, :, 5])
        buffer[0, :, [4, 5, 6]] += crop_shape.reshape(-1, 1)

        # Crops with fixed INLINE, moving CROSSLINE: [-shape + stride:+stride]
        buffer[1, :, [2, 5]] -= (crop_shape[1] - self.stride)
        np.clip(buffer[1, :, 2], 0, self.field.shape[1] - crop_shape[1], out=buffer[1, :, 2])
        np.clip(buffer[1, :, 5], 0, self.field.shape[1] - crop_shape[1], out=buffer[1, :, 5])
        buffer[1, :, [4, 5, 6]] += crop_shape.reshape(-1, 1)

        # Crops with fixed CROSSLINE, moving INLINE: [-stride:-stride + shape]
        buffer[2, :, [1, 4]] -= self.stride
        np.clip(buffer[2, :, 1], 0, self.field.shape[0], out=buffer[2, :, 1])
        np.clip(buffer[2, :, 4], 0, self.field.shape[0], out=buffer[2, :, 4])
        buffer[2, :,  [4, 5, 6]] += crop_shape_t.reshape(-1, 1)
        buffer[2, :, 0] = 1

        # Crops with fixed CROSSLINE, moving INLINE: [-shape + stride:+stride]
        buffer[3, :, [1, 4]] -= (crop_shape[1] - self.stride)
        np.clip(buffer[3, :, 1], 0, self.field.shape[0] - crop_shape[1], out=buffer[3, :, 1])
        np.clip(buffer[3, :, 4], 0, self.field.shape[0] - crop_shape[1], out=buffer[3, :, 4])
        buffer[3, :,  [4, 5, 6]] += crop_shape_t.reshape(-1, 1)
        buffer[3, :, 0] = 1

        if self.randomize:
            buffer = buffer[np.random.permutation(4)]
        # Array with locations for each of the directions
        # Each 4 consecutive rows are location variants for each point on the boundary
        buffer = buffer.transpose((1, 0, 2)).reshape(-1, 7)

        # Compute potential addition for each location
        potential = compute_potential(buffer, coverage_matrix, crop_shape)
        self.uncovered_best = coverage_matrix.size - coverage_matrix.sum()

        # Get argsort for each group of four
        argsort = potential.reshape(-1, 4).argsort(axis=-1)[:, -self.top:].reshape(-1)

        # Shift argsorts to original indices
        shifts = np.repeat(np.arange(0, len(buffer), 4, dtype=np.int32), self.top)
        indices = argsort + shifts

        # Keep only top locations; remove too locations with small potential
        potential = potential[indices]
        buffer = buffer[indices, :]

        mask = potential > self.threshold
        buffer = buffer[mask]

        # Correct the height
        np.clip(buffer[:, 3], 0, self.field.depth - crop_shape[2], out=buffer[:, 3])
        np.clip(buffer[:, 6], 0 + crop_shape[2], self.field.depth, out=buffer[:, 6])

        locations = np.empty((len(buffer), 9), dtype=np.int32)
        locations[:, [0, 1]] = -1
        locations[:, 2:9] = buffer
        self.locations = locations


    @property
    def uncovered_after(self):
        """ Number of points not covered in the horizon, if all of the locations would
        add their maximum potential amount of pixels to the labeling.
        """
        coverage_matrix = self.field.zero_traces.copy().astype(np.bool_)
        coverage_matrix[self.horizon.full_matrix > 0] = True

        for (i_start, x_start, _, i_stop, x_stop, _) in self.locations[:, 3:]:
            coverage_matrix[i_start:i_stop, x_start:x_stop] = True
        return coverage_matrix.size - coverage_matrix.sum()

    def show(self, markers=False, overlay=True, frequency=1, **kwargs):
        """ Display the grid over horizon overlay.

        Parameters
        ----------
        markers : bool
            Whether to show markers at location origins.
        overlay : bool
            Whether to show overlayed mask for locations.
        frequency : int
            Frequency of shown overlayed masks.
        kwargs : dict
            Other parameters to pass to the plotting function.
        """
        hm = self.horizon.full_matrix.astype(np.float32)
        hm[hm < 0] = np.nan
        fig = self.field.geometry.show(hm, cmap='Depths', colorbar=False, return_figure=True, **kwargs)
        ax = fig.axes

        self.field.geometry.show('zero_traces', ax=ax[0], cmap='Grey', colorbar=False, **kwargs)

        if markers:
            ax[0].scatter(self.locations[:, 3], self.locations[:, 4], marker='x', linewidth=0.1, color='r')

        if overlay:
            overlay = np.zeros_like(self.field.zero_traces)
            for n in range(0, len(self), frequency):
                slc = tuple(slice(o, e) for o, e in zip(self.locations[n, [3, 4]], self.locations[n, [6, 7]]))
                overlay[slc] = 1

            kwargs = {
                'cmap': 'blue',
                'alpha': 0.3,
                'colorbar': False,
                'title': f'Extension Grid on `{self.label_name}`',
                'ax': ax[0],
                **kwargs,
            }
            self.field.geometry.show(overlay, **kwargs)

@njit
def compute_potential(locations, coverage_matrix, shape):
    """ For each location, compute the amount of points it would potentially add to the labeling.
    If the shape of a location is not the same, as requested at grid initialization, we place `-1` value instead:
    that is filtered out later.
    """
    area = shape[0] * shape[1]
    buffer = np.empty((len(locations)), dtype=np.int32)

    for i, (_, i_start, x_start, _, i_stop, x_stop, _) in enumerate(locations):
        sliced = coverage_matrix[i_start:i_stop, x_start:x_stop].ravel()

        if len(sliced) == area:
            covered = sliced.sum()
            buffer[i] = area - covered
            coverage_matrix[i_start:i_stop, x_start:x_stop] = True
        else:
            buffer[i] = -1

    return buffer<|MERGE_RESOLUTION|>--- conflicted
+++ resolved
@@ -736,39 +736,22 @@
             xlabel += [field.index_headers[0]] * len(samplers_list)
             ylabel += [field.index_headers[1]] * len(samplers_list)
 
-<<<<<<< HEAD
-        ncols, nrows = MatplotlibPlotter.infer_cols_rows(n_subplots=len(data) + 1, params=kwargs)
-
-        kwargs = {
-            'cmap': [['Sampler', 'black']] * len(data),
-            'alpha': [[1.0, 0.4]] * len(data),
-            'ncols': ncols,
-            'nrows': nrows,
-=======
         kwargs = {
             'cmap': [['Sampler', 'black']] * len(data),
             'alpha': [[1.0, 0.4]] * len(data),
             # 'ncols': ncols,
             # 'nrows': nrows,
->>>>>>> aab2cf64
             'title': title,
             'vmin': [[1, 0]] * len(data),
             'vmax': [[3, 1]] * len(data),
             'xlabel': xlabel,
             'ylabel': ylabel,
-<<<<<<< HEAD
-            **kwargs
-        }
-
-        fig = plot_image(data, return_figure=True, **kwargs)
-=======
             'shapes': 1, # this parameter toggles additional subplot axes creation for further legend display
             'return_figure': True,
             **kwargs
         }
 
         fig = plot_image(data, **kwargs)
->>>>>>> aab2cf64
 
         legend_params = {
             'ax': fig.axes[len(data)],
@@ -778,10 +761,7 @@
             'loc': 10,
             'facecolor': 'silver',
         }
-<<<<<<< HEAD
-=======
-
->>>>>>> aab2cf64
+
         MatplotlibPlotter.add_legend(**legend_params)
 
     def show_sampled(self, n=10000, binary=False, **kwargs):
@@ -807,34 +787,6 @@
 
             field_title = f'{field.displayed_name}: {len(sampled_)} points'
             title.append(field_title)
-<<<<<<< HEAD
-
-        ncols, nrows = MatplotlibPlotter.infer_cols_rows(n_subplots=len(data) + 1, params=kwargs)
-
-        kwargs = {
-            'matrix_name': 'Sampled slices',
-            'cmap': [['Reds', 'black']] * len(data),
-            'alpha': [[1.0, 0.4]] * len(data),
-            'title': title,
-            'interpolation': 'bilinear',
-            'xlabel': field.index_headers[0],
-            'ylabel': field.index_headers[1],
-            'ncols': ncols,
-            'nrows': nrows,
-            **kwargs
-        }
-
-        fig = plot_image(data, return_figure=True, **kwargs)
-
-        legend_params = {
-            'ax': fig.axes[len(data)],
-            'color': ('beige', 'salmon', 'grey'),
-            'label': ('alive traces', 'sampled locations', 'dead traces'),
-            'size': 20,
-            'loc': 10,
-            'facecolor': 'silver',
-        }
-=======
 
         kwargs = {
             'matrix_name': 'Sampled slices',
@@ -860,7 +812,6 @@
             'facecolor': 'silver',
         }
 
->>>>>>> aab2cf64
         MatplotlibPlotter.add_legend(**legend_params)
 
 
