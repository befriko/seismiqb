--- conflicted
+++ resolved
@@ -23,11 +23,8 @@
 from .labels.fault import insert_fault_into_mask
 from ..batchflow import Sampler, ConstantSampler
 from .plotters import MatplotlibPlotter, plot_image
-<<<<<<< HEAD
-=======
-
-
->>>>>>> 06756e5f
+
+
 
 class BaseSampler(Sampler):
     """ Common logic of making locations. Refer to the documentation of inherited classes for more details. """
@@ -727,53 +724,30 @@
     def show_locations(self, **kwargs):
         """ Visualize on field map by using underlying `locations` structure. """
         data = []
-<<<<<<< HEAD
-        titles = []
-=======
         title = []
         xlabel = []
         ylabel = []
->>>>>>> 06756e5f
 
         for samplers_list in self.samplers.values():
             field = samplers_list[0].field
 
-<<<<<<< HEAD
-            field_data = [[sampler.orientation_matrix, field.zero_traces] for sampler in samplers_list]
-            data.extend(field_data)
-
-            field_titles = [f'{field.displayed_name}: {sampler.displayed_name}' for sampler in samplers_list]
-            titles.extend(field_titles)
-
-        ncols, nrows = MatplotlibPlotter.infer_cols_rows(n_subplots=len(data), params=kwargs)
-        # add extra axis for legend plot no space left on a grid of inferred cols and rows
-        if ncols * nrows == len(data):
-            nrows += 1
-=======
             data += [[sampler.orientation_matrix, field.zero_traces] for sampler in samplers_list]
             title += [f'{field.displayed_name}: {sampler.displayed_name}' for sampler in samplers_list]
             xlabel += [field.index_headers[0]] * len(samplers_list)
             ylabel += [field.index_headers[1]] * len(samplers_list)
 
         ncols, nrows = MatplotlibPlotter.infer_cols_rows(n_subplots=len(data) + 1, params=kwargs)
->>>>>>> 06756e5f
 
         kwargs = {
             'cmap': [['Sampler', 'black']] * len(data),
             'alpha': [[1.0, 0.4]] * len(data),
             'ncols': ncols,
             'nrows': nrows,
-<<<<<<< HEAD
-            'title': titles,
-            'vmin': [[1, 0]] * len(data),
-            'vmax': [[3, 1]] * len(data),
-=======
             'title': title,
             'vmin': [[1, 0]] * len(data),
             'vmax': [[3, 1]] * len(data),
             'xlabel': xlabel,
             'ylabel': ylabel,
->>>>>>> 06756e5f
             **kwargs
         }
 
@@ -794,11 +768,7 @@
         sampled = self.sample(n)
 
         data = []
-<<<<<<< HEAD
-        titles = []
-=======
         title = []
->>>>>>> 06756e5f
         for field_id in np.unique(sampled[:, 0]):
             field = self.samplers[field_id][0].field
             matrix = np.zeros_like(field.zero_traces, dtype=np.int32)
@@ -814,30 +784,16 @@
             field_data = [matrix, field.zero_traces]
             data.append(field_data)
 
-<<<<<<< HEAD
-            title = f'{self.field_names[field_id]}: {len(sampled_)} points'
-            titles.append(title)
-
-        ncols, nrows = MatplotlibPlotter.infer_cols_rows(n_subplots=len(data), params=kwargs)
-        # add extra axis for legend plot no space left on a grid of inferred cols and rows
-        if ncols * nrows == len(data):
-            nrows += 1
-=======
             field_title = f'{field.displayed_name}: {len(sampled_)} points'
             title.append(field_title)
 
         ncols, nrows = MatplotlibPlotter.infer_cols_rows(n_subplots=len(data) + 1, params=kwargs)
->>>>>>> 06756e5f
 
         kwargs = {
             'matrix_name': 'Sampled slices',
             'cmap': [['Reds', 'black']] * len(data),
             'alpha': [[1.0, 0.4]] * len(data),
-<<<<<<< HEAD
-            'title': titles,
-=======
             'title': title,
->>>>>>> 06756e5f
             'interpolation': 'bilinear',
             'xlabel': field.index_headers[0],
             'ylabel': field.index_headers[1],
