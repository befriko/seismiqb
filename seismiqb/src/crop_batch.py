--- conflicted
+++ resolved
@@ -14,16 +14,10 @@
 
 from .labels import Horizon
 from .plotters import plot_image
-<<<<<<< HEAD
-from .utils import compute_attribute, to_list
-from .utility_classes import IndexedDict
+from .utils import compute_attribute, to_list, IndexedDict
 from .synthetic import generate_synthetic
 from .geometry.array import DummyFile, SeismicGeometryArray
-from .fault import Fault
-=======
-from .utils import compute_attribute, to_list, IndexedDict
-
->>>>>>> 92c866c8
+from .labels.fault import Fault
 
 AFFIX = '___'
 SIZE_POSTFIX = 12
