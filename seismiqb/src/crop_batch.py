""" Seismic Crop Batch."""
import string
import random
from copy import copy

import numpy as np
import cv2
from scipy.signal import butter, lfilter, hilbert
from scipy.ndimage import gaussian_filter1d

from ..batchflow import FilesIndex, Batch, action, inbatch_parallel, SkipBatchException
from ..batchflow.batch_image import transform_actions # pylint: disable=no-name-in-module,import-error

from .horizon import Horizon
from .plotters import plot_image



AFFIX = '___'
SIZE_POSTFIX = 7
SIZE_SALT = len(AFFIX) + SIZE_POSTFIX



@transform_actions(prefix='_', suffix='_', wrapper='apply_transform')
class SeismicCropBatch(Batch):
    """ Batch with ability to generate 3d-crops of various shapes."""
    components = None

    def _init_component(self, *args, **kwargs):
        """ Create and preallocate a new attribute with the name ``dst`` if it
        does not exist and return batch indices."""
        _ = args
        dst = kwargs.get("dst")
        if dst is None:
            raise KeyError("dst argument must be specified")
        if isinstance(dst, str):
            dst = (dst,)
        for comp in dst:
            if not hasattr(self, comp):
                self.add_components(comp, np.array([np.nan] * len(self.index)))
        return self.indices


    @staticmethod
    def salt(path):
        """ Adds random postfix of predefined length to string.

        Parameters
        ----------
        path : str
            supplied string.

        Returns
        -------
        path : str
            supplied string with random postfix.
        Notes
        -----
        Action `crop` makes a new instance of SeismicCropBatch with
        different (enlarged) index. Items in that index should point to cube
        location to cut crops from. Since we can't store multiple copies of the same
        string in one index (due to internal usage of dictionary), we need to augment
        those strings with random postfix (which we can remove later).
        """
        chars = string.ascii_uppercase + string.digits
        return path + AFFIX + ''.join(random.choice(chars) for _ in range(SIZE_POSTFIX))

    @staticmethod
    def has_salt(path):
        """ Check whether path is salted. """
        return path[::-1].find(AFFIX) == SIZE_POSTFIX

    @staticmethod
    def unsalt(path):
        """ Removes postfix that was made by `salt` method.

        Parameters
        ----------
        path : str
            supplied string.

        Returns
        -------
        str
            string without postfix.
        """
        if AFFIX in path:
            return path[:-SIZE_SALT]
        return path


    def __getattr__(self, name):
        if hasattr(self.dataset, name):
            return getattr(self.dataset, name)
        return super().__getattr__(name)

    def get(self, item=None, component=None):
        """ Overload `get` in order to use it for some attributes (that are looking like geometries or labels). """
        if sum([attribute in component for attribute in ['label', 'geom']]):
            if isinstance(item, str) and self.has_salt(item):
                item = self.unsalt(item)
            res = getattr(self, component)
            if isinstance(res, dict) and item in res:
                return res[item]
            return res

        item = self.get_pos(None, component, item)
        return super().get(item, component)



    @action
    def crop(self, points, shape=None, loc=(0, 0, 0), side_view=False,
             adaptive_slices=False, grid_src='quality_grid', eps=3,
             dst='slices', passdown=None, dst_points='points', dst_shapes='shapes'):
        """ Generate positions of crops. Creates new instance of `SeismicCropBatch`
        with crop positions in one of the components (`slices` by default).

        Parameters
        ----------
        points : array-like
            Upper rightmost points for every crop and name of cube to
            cut it from. Order is: name, iline, xline, height. For example,
            ['Cube.sgy', 13, 500, 200] stands for crop has [13, 500, 200]
            as its upper rightmost point and must be cut from 'Cube.sgy' file.
        shape : sequence
            Desired shape of crops.
        loc : sequence of numbers
            Location of the point relative to the cut crop. Must be a location on unit cube.
        side_view : bool or float
            Determines whether to generate crops of transposed shape (xline, iline, height).
            If False, then shape is never transposed.
            If True, then shape is transposed with 0.5 probability.
            If float, then shape is transposed with that probability.
        adaptive_slices: bool or str
            If `adaptive`, then slices are created so that crops are cut only along the quality grid.
            If bool, then whether to make slices.
        dst : str, optional
            Component of batch to put positions of crops in.
        passdown : str of list of str
            Components of batch to keep in the new one.
        dst_points, dst_shapes : str
            Components to put point locations and crop shapes in.

        Notes
        -----
        Based on the first column of `points`, new instance of SeismicCropBatch is created.
        In order to keep multiple references to the same .sgy cube, each index is augmented
        with prefix of fixed length (check `salt` method for details).

        Returns
        -------
        SeismicCropBatch
            Batch with positions of crops in specified component.
        """
        # pylint: disable=protected-access

        if not hasattr(self, 'transformed'):
            new_index = [self.salt(ix) for ix in points[:, 0]]
            new_dict = {ix: self.index.get_fullpath(self.unsalt(ix))
                        for ix in new_index}
            new_batch = type(self)(FilesIndex.from_index(index=new_index, paths=new_dict, dirs=False))
            new_batch.transformed = True

            passdown = passdown or []
            passdown = [passdown] if isinstance(passdown, str) else passdown

            for component in passdown:
                if hasattr(self, component):
                    new_batch.add_components(component, getattr(self, component))

        else:
            if len(points) != len(self):
                raise ValueError('Subsequent usage of `crop` must have the same number of points!')
            new_batch = self

        if adaptive_slices:
            shape = np.asarray(shape)

            corrected_points_shapes = [self._correct_point_to_grid(point, shape, grid_src, eps) for point in points]
            points = [item[0] for item in corrected_points_shapes]
            shapes = [item[1] for item in corrected_points_shapes]
            new_batch.add_components((dst_points, dst_shapes), (points, shapes))

            slices = [self._make_slice(point, shape, loc) for point, shape in corrected_points_shapes]
            new_batch.add_components(dst, slices)
        else:
            shapes = self._make_shapes(points, shape, side_view)
            new_batch.add_components((dst_points, dst_shapes), (points, shapes))

            slices = [self._make_slice(point, shape, loc)
                      for point, shape in zip(points, shapes)]
            new_batch.add_components(dst, slices)
        return new_batch

    def _make_shapes(self, points, shape, side_view):
        """ Make an array of shapes to cut. """
        # If already array of desired shapes
        if isinstance(shape, np.ndarray) and shape.ndim == 2 and len(shape) == len(points):
            return shape

        if side_view:
            side_view = side_view if isinstance(side_view, float) else 0.5
        shape = np.asarray(shape)
        shapes = []
        for _ in points:
            if not side_view:
                shapes.append(shape)
            else:
                flag = np.random.random() > side_view
                if flag:
                    shapes.append(shape)
                else:
                    shapes.append(shape[[1, 0, 2]])
        shapes = np.array(shapes)
        return shapes


    def _make_slice(self, point, shape, loc=(0, 0, 0)):
        """ Creates list of `np.arange`'s for desired location. """
        if isinstance(point[1], float) or isinstance(point[2], float) or isinstance(point[3], float):
            ix = point[0]
            cube_shape = np.array(self.get(ix, 'geometries').cube_shape)
            slice_point = np.rint(point[1:].astype(float) * (cube_shape - np.array(shape))).astype(int)
        else:
            slice_point = point[1:]

        slice_ = []
        for i in range(3):
            start_point = int(max(slice_point[i] - loc[i]*shape[i], 0))
            end_point = start_point + shape[i]
            slice_.append(np.arange(start_point, end_point))
        return slice_

    def _correct_point_to_grid(self, point, shape, grid_src='quality_grid', eps=3):
        """ Move the point to the closest location in the quality grid. """
        #pylint: disable=too-many-return-statements
        ix = point[0]
        geometry = self.get(ix, 'geometries')
        grid = getattr(geometry, grid_src) if isinstance(grid_src, str) else grid_src
        shape_t = shape[[1, 0, 2]]

        pnt = (point[1:] * geometry.cube_shape)
        pnt = np.rint(pnt.astype(float)).astype(int)

        # Point is already in grid
        if grid[pnt[0], pnt[1]] == 1:
            sum_i = np.nansum(grid[pnt[0], max(pnt[1]-eps, 0) : pnt[1]+eps])
            sum_x = np.nansum(grid[max(pnt[0]-eps, 0) : pnt[0]+eps, pnt[1]])
            if sum_i >= sum_x:
                return point, shape
            return point, shape_t

        # Horizontal search: xline changes, shape is x-oriented
        for pnt_ in range(max(pnt[1]-eps, 0), min(pnt[1]+eps, geometry.cube_shape[1])):
            if grid[pnt[0], pnt_] == 1:
                sum_i = np.nansum(grid[pnt[0], max(pnt_-eps, 0):pnt_+eps])
                sum_x = np.nansum(grid[max(pnt[0]-eps, 0):pnt[0]+eps, pnt_])
                point[1:3] = np.array((pnt[0], pnt_)) / geometry.cube_shape[:2]
                if sum_i >= sum_x:
                    return point, shape
                return point, shape_t

        # Vertical search: inline changes, shape is i-oriented
        for pnt_ in range(max(pnt[0]-eps, 0), min(pnt[0]+eps, geometry.cube_shape[0])):
            if grid[pnt_, pnt[1]] == 1:
                sum_i = np.nansum(grid[pnt_, max(pnt[1]-eps, 0) : pnt[1]+eps])
                sum_x = np.nansum(grid[max(pnt_-eps, 0) : pnt_+eps, pnt[1]])
                point[1:3] = np.array((pnt_, pnt[1])) / geometry.cube_shape[:2]
                if sum_i >= sum_x:
                    return point, shape
                return point, shape_t

        # Double the search radius
        return self._correct_point_to_grid(point, shape, grid_src, 2*eps)



    @action
    @inbatch_parallel(init='indices', post='_assemble', target='for')
    def load_cubes(self, ix, dst, src='slices', **kwargs):
        """ Load data from cube in given positions.

        Parameters
        ----------
        src : str
            Component of batch with positions of crops to load.
        dst : str
            Component of batch to put loaded crops in.
        """
        #pylint: disable=unused-argument
        geom = self.get(ix, 'geometries')
        slice_ = self.get(ix, src)
        return geom.load_crop(slice_, **kwargs)


    @action
    @inbatch_parallel(init='indices', post='_assemble', target='for')
    def create_masks(self, ix, dst, src='slices', width=3, src_labels='labels', indices=-1):
        """ Create masks from labels-dictionary in given positions.

        Parameters
        ----------
        src : str
            Component of batch with positions of crops to load.
        dst : str
            Component of batch to put loaded masks in.
        width : int
            Width of horizons in the `horizon` mode.
        src_labels : str
            Component of batch with labels dict.
        indices : str, int or sequence of ints
            A choice scenario of used labels per crop.
            If -1 or 'all', all possible labels will be added.
            If 1 or 'single', one random label will be added.
            If array-like then elements are interpreted as indices of the desired labels
            and must be ints in range [0, len(horizons) - 1].
            Note if you want to pass an index of a single label it must be a list with one
            element.

        Returns
        -------
        SeismicCropBatch
            Batch with loaded masks in desired components.

        Notes
        -----
        Can be run only after labels-dict is loaded into labels-component.
        """
        #pylint: disable=unused-argument
        labels = self.get(ix, src_labels) if isinstance(src_labels, str) else src_labels
        labels = [labels] if not isinstance(labels, (tuple, list)) else labels
        check_sum = False

        if indices in [-1, 'all']:
            indices = np.arange(0, len(labels))
        elif indices in [1, 'single']:
            indices = np.arange(0, len(labels))
            np.random.shuffle(indices)
            check_sum = True
        elif isinstance(indices, int):
            raise ValueError('Inidices should be either -1, 1 or a sequence of ints.')
        elif isinstance(indices, (tuple, list, np.ndarray)):
            pass
        labels = [labels[idx] for idx in indices]

        slice_ = self.get(ix, src)
        shape_ = self.get(ix, 'shapes')
        mask = np.zeros((shape_), dtype='float32')

        for label in labels:
            mask = label.add_to_mask(mask, locations=slice_, width=width)
            if check_sum and np.sum(mask) > 0.0:
                break
        return mask


    @action
    @inbatch_parallel(init='indices', post='_post_mask_rebatch', target='for',
                      src='masks', threshold=0.8, passdown=None, axis=-1)
    def mask_rebatch(self, ix, src='masks', threshold=0.8, passdown=None, axis=-1):
        """ Remove elements with masks area lesser than a threshold.

        Parameters
        ----------
        threshold : float
            Minimum percentage of covered area (spatial-wise) for a mask to be kept in the batch.
        passdown : sequence of str
            Components to filter.
        axis : int
            Axis to project horizon to before computing mask area.
        """
        _ = threshold, passdown
        pos = self.get_pos(None, src, ix)
        mask = getattr(self, src)[pos]

        reduced = np.max(mask, axis=axis) > 0.0
        return np.sum(reduced) / np.prod(reduced.shape)

    def _post_mask_rebatch(self, areas, *args, src=None, passdown=None, threshold=None, **kwargs):
        #pylint: disable=protected-access, access-member-before-definition, attribute-defined-outside-init
        _ = args, kwargs
        new_index = [self.indices[i] for i, area in enumerate(areas) if area > threshold]
        new_dict = {idx: self.index._paths[idx] for idx in new_index}
        if len(new_index):
            self.index = FilesIndex.from_index(index=new_index, paths=new_dict, dirs=False)
        else:
            raise SkipBatchException

        passdown = passdown or []
        passdown.extend([src, 'slices'])
        passdown = list(set(passdown))

        for compo in passdown:
            new_data = [getattr(self, compo)[i] for i, area in enumerate(areas) if area > threshold]
            setattr(self, compo, np.array(new_data))
        return self


    @action
    @inbatch_parallel(init='_init_component', post='_assemble', target='for')
    def filter_out(self, ix, src=None, dst=None, mode=None, expr=None, low=None, high=None,
                   length=None, p=1.0):
        """ Zero out mask for horizon extension task.

        Parameters
        ----------
        src : str
            Component of batch with mask
        dst : str
            Component of batch to put cut mask in.
        mode : str
            Either point, line, iline or xline.
            If point, then only one point per horizon will be labeled.
            If iline or xline then single iline or xline with labeled.
            If line then randomly either single iline or xline will be
            labeled.
        expr : callable, optional.
            Some vectorized function. Accepts points in cube, returns either float.
            If not None, low or high/length should also be supplied.
        p : float
            Probability of applying the transform. Default is 1.
        """
        if not (src and dst):
            raise ValueError('Src and dst must be provided')

        pos = self.get_pos(None, src, ix)
        mask = getattr(self, src)[pos]
        coords = np.where(mask > 0)

        if np.random.binomial(1, 1 - p) or len(coords[0]) == 0:
            return mask
        if mode is not None:
            new_mask = np.zeros_like(mask)
            point = np.random.randint(len(coords))
            if mode == 'point':
                new_mask[coords[0][point], coords[1][point], :] = mask[coords[0][point], coords[1][point], :]
            elif mode == 'iline' or (mode == 'line' and np.random.binomial(1, 0.5)) == 1:
                new_mask[coords[0][point], :, :] = mask[coords[0][point], :, :]
            elif mode in ['xline', 'line']:
                new_mask[:, coords[1][point], :] = mask[:, coords[1][point], :]
            else:
                raise ValueError('Mode should be either `point`, `iline`, `xline` or `line')
        if expr is not None:
            coords = np.where(mask > 0)
            new_mask = np.zeros_like(mask)

            coords = np.array(coords).astype(np.float).T
            cond = np.ones(shape=coords.shape[0]).astype(bool)
            coords /= np.reshape(mask.shape, newshape=(1, 3))
            if low is not None:
                cond &= np.greater_equal(expr(coords), low)
            if high is not None:
                cond &= np.less_equal(expr(coords), high)
            if length is not None:
                low = 0 if not low else low
                cond &= np.less_equal(expr(coords), low + length)
            coords *= np.reshape(mask.shape, newshape=(1, 3))
            coords = np.round(coords).astype(np.int32)[cond]
            new_mask[coords[:, 0], coords[:, 1], coords[:, 2]] = mask[coords[:, 0],
                                                                      coords[:, 1],
                                                                      coords[:, 2]]
        else:
            new_mask = mask
        return new_mask


    @action
    @inbatch_parallel(init='indices', post='_assemble', target='for')
    def scale(self, ix, mode, src=None, dst=None):
        """ Scale values in crop. """
        #pylint: disable=unused-argument
        pos = self.get_pos(None, src, ix)
        comp_data = getattr(self, src)[pos]
        geom = self.get(ix, 'geometries')
        return geom.scaler(comp_data, mode)


    @action
    @inbatch_parallel(init='_init_component', post='_assemble', target='for')
    def concat_components(self, ix, src, dst, axis=-1):
        """ Concatenate a list of components and save results to `dst` component.

        Parameters
        ----------
        src : array-like
            List of components to concatenate of length more than one.
        dst : str
            Component of batch to put results in.
        axis : int
            The axis along which the arrays will be joined.
        """
        _ = dst
        if not isinstance(src, (list, tuple, np.ndarray)) or len(src) < 2:
            raise ValueError('Src must contain at least two components to concatenate')
        result = []
        for component in src:
            pos = self.get_pos(None, component, ix)
            result.append(getattr(self, component)[pos])
        return np.concatenate(result, axis=axis)

    @action
    @inbatch_parallel(init='indices', target='for', post='_masks_to_horizons_post')
    def masks_to_horizons(self, ix, src='masks', src_slices='slices', dst='predicted_labels', prefix='predict',
                          threshold=0.5, averaging='mean', minsize=0, order=(2, 0, 1), skip_merge=False,
                          mean_threshold=2.0, adjacency=1):
        """ Convert labels from horizons-mask into point-cloud format. Fetches point-clouds from
        a batch of masks, then merges resulting clouds to those stored in `dst`, whenever possible.

        Parameters
        ----------
        src_masks : str
            component of batch that stores masks.
        src_slices : str
            component of batch that stores slices of crops.
        dst : str/object
            component of batch to store the resulting labels, o/w a storing object.
        threshold : float
            parameter of mask-thresholding.
        averaging : str
            method of pandas.groupby used for finding the center of a horizon.
        coordinates : str
            coordinates-mode to use for keys of point-cloud. Can be either 'cubic'
            or 'lines'. In case of `lines`-option, `geometries` must be loaded as
            a component of batch.
        order : tuple of int
            axes-param for `transpose`-operation, applied to a mask before fetching point clouds.
            Default value of (2, 0, 1) is applicable to standart pipeline with one `rotate_axes`
            applied to images-tensor.
        mean_threshold : int
            if adjacent horizons do not diverge for more than this distance, they can be merged together.
        adjacency : int
            max distance between a pair of horizon-borders when the horizons can be adjacent.
        Returns
        -------
        SeismicCropBatch
            batch with fetched labels.
        """
        _ = dst, mean_threshold, adjacency, skip_merge

        # threshold the mask, reshape and rotate the mask if needed
        pos = self.get_pos(None, src, ix)
        mask = getattr(self, src)[pos]
        if np.array(order).reshape(-1, 3).shape[0] > 0:
            order = order[pos]
        mask = np.transpose(mask, axes=order)

        #
        geometry = self.get(ix, 'geometries')
        grid_info = {
            'geometry': geometry,
            'range': [[self.get(ix, src_slices)[k][0], None] for k in range(3)]
        }

        # get horizons and merge them with matching aggregated ones
        horizons = Horizon.from_mask(mask, grid_info, threshold=threshold,
                                     averaging=averaging, minsize=minsize, prefix=prefix)
        return horizons


    def _masks_to_horizons_post(self, horizons_lists, *args, dst=None, skip_merge=False,
                                mean_threshold=2.0, adjacency=1, **kwargs):
        """ Stitch a set of point-clouds to a point cloud form dst if possible.
        Post for `get_point_cloud`-action.
        """
        _, _ = args, kwargs
        if dst is None:
            raise ValueError("dst should be initialized with empty list.")

        if skip_merge:
            setattr(self, dst, [hor for hor_list in horizons_lists for hor in hor_list])
            return self

        # remember, horizons_lists contains lists of horizons
        for horizons in horizons_lists:
            for horizon_candidate in horizons:
                for horizon_target in dst:
                    merge_code, _ = Horizon.verify_merge(horizon_target, horizon_candidate,
                                                         mean_threshold=mean_threshold,
                                                         adjacency=adjacency)

                    if merge_code == 3:
                        merged = Horizon.overlap_merge(horizon_target, horizon_candidate, inplace=True)
                    elif merge_code == 2:
                        merged = Horizon.adjacent_merge(horizon_target, horizon_candidate, inplace=True,
                                                        adjacency=adjacency, mean_threshold=mean_threshold)
                    else:
                        merged = False
                    if merged:
                        break
                else:
                    # if a horizon cannot be stitched to a horizon from dst, we enrich dst with it
                    dst.append(horizon_candidate)
        return self


<<<<<<< HEAD
=======

    @action
    @inbatch_parallel(init='run_once', target='for')
    def assemble_crops(self, src, dst, grid_info, order=None):
        """ Glue crops together in accordance to the grid.

        Note
        ----
        In order to use this action you must first call `make_grid` method of SeismicCubeset.

        Parameters
        ----------
        src : array-like
            Sequence of crops.
        dst : str
            Component of batch to put results in.
        grid_info : dict
            Dictionary with information about grid. Should be created by `make_grid` method.

        Returns
        -------
        SeismicCropBatch
            Batch with assembled subcube in desired component.
        """
        # Do nothing until there is a crop for every point
        if len(src) != len(grid_info['grid_array']):
            return self

        order = order or (2, 0, 1)
        # Since we know that cube is 3-d entity, we can get rid of unneccessary dimensions
        src = np.array(src)
        src = src if len(src.shape) == 4 else np.squeeze(src, axis=-1)
        assembled = aggregate(src, grid_info['grid_array'], grid_info['crop_shape'],
                              grid_info['predict_shape'], order)

        setattr(self, dst, assembled)
        return self


>>>>>>> cafa503c
    def _adaptive_reshape_(self, crop, shape):
        """ Changes axis of view to match desired shape.
        Must be used in combination with `side_view` argument of `crop` action.

        Parameters
        ----------
        shape : sequence
            Desired shape of resulting crops.
        """
        if (np.array(crop.shape) != np.array(shape)).any():
            return crop.transpose([1, 0, 2])
        return crop

    def _shift_masks_(self, crop, n_segments=3, max_shift=4, max_len=10):
        """ Randomly shift parts of the crop up or down.

        Parameters
        ----------
        n_segments : int
            Number of segments to shift.
        max_shift : int
            Size of shift along vertical axis.
        max_len : int
            Size of shift along horizontal axis.
        """
        crop = np.copy(crop)
        for _ in range(n_segments):
            # Point of starting the distortion, its length and size
            begin = np.random.randint(0, crop.shape[1])
            length = np.random.randint(5, max_len)
            shift = np.random.randint(-max_shift, max_shift)

            # Apply shift
            segment = crop[:, begin:min(begin + length, crop.shape[1]), :]
            shifted_segment = np.zeros_like(segment)
            if shift > 0:
                shifted_segment[:, :, shift:] = segment[:, :, :-shift]
            elif shift < 0:
                shifted_segment[:, :, :shift] = segment[:, :, -shift:]
            crop[:, begin:min(begin + length, crop.shape[1]), :] = shifted_segment
        return crop

    def _bend_masks_(self, crop, angle=10):
        """ Rotate part of the mask on a given angle.
        Must be used for crops in (xlines, heights, inlines) format.
        """
        shape = crop.shape

        if np.random.random() >= 0.5:
            point_x = np.random.randint(shape[0]//2, shape[0])
            point_h = np.argmax(crop[point_x, :, :])

            if np.sum(crop[point_x, point_h, :]) == 0.0:
                return np.copy(crop)

            matrix = cv2.getRotationMatrix2D((point_h, point_x), angle, 1)
            rotated = cv2.warpAffine(crop, matrix, (shape[1], shape[0])).reshape(shape)

            combined = np.zeros_like(crop)
            combined[:point_x, :, :] = crop[:point_x, :, :]
            combined[point_x:, :, :] = rotated[point_x:, :, :]
        else:
            point_x = np.random.randint(0, shape[0]//2)
            point_h = np.argmax(crop[point_x, :, :])

            if np.sum(crop[point_x, point_h, :]) == 0.0:
                return np.copy(crop)

            matrix = cv2.getRotationMatrix2D((point_h, point_x), angle, 1)
            rotated = cv2.warpAffine(crop, matrix, (shape[1], shape[0])).reshape(shape)

            combined = np.zeros_like(crop)
            combined[point_x:, :, :] = crop[point_x:, :, :]
            combined[:point_x, :, :] = rotated[:point_x, :, :]
        return combined


    def _transpose_(self, crop, order):
        """ Change order of axis. """
        return np.transpose(crop, order)

    def _rotate_axes_(self, crop):
        """ The last shall be first and the first last.

        Notes
        -----
        Actions `crop`, `load_cubes`, `create_mask` make data in [iline, xline, height]
        format. Since most of the models percieve ilines as channels, it might be convinient
        to change format to [xlines, height, ilines] via this action.
        """
        crop_ = np.swapaxes(crop, 0, 1)
        crop_ = np.swapaxes(crop_, 1, 2)
        return crop_

    def _add_axis_(self, crop):
        """ Add new axis.

        Notes
        -----
        Used in combination with `dice` and `ce` losses to tell model that input is
        3D entity, but 2D convolutions are used.
        """
        return crop[..., np.newaxis]

    def _additive_noise_(self, crop, scale):
        """ Add random value to each entry of crop. Added values are centered at 0.

        Parameters
        ----------
        scale : float
            Standart deviation of normal distribution.
        """
        rng = np.random.default_rng()
        noise = scale * rng.standard_normal(dtype=np.float32, size=crop.shape)
        return crop + noise

    def _multiplicative_noise_(self, crop, scale):
        """ Multiply each entry of crop by random value, centered at 1.

        Parameters
        ----------
        scale : float
            Standart deviation of normal distribution.
        """
        rng = np.random.default_rng()
        noise = 1 + scale * rng.standard_normal(dtype=np.float32, size=crop.shape)
        return crop * noise

    def _cutout_2d_(self, crop, patch_shape, n):
        """ Change patches of data to zeros.

        Parameters
        ----------
        patch_shape : array-like
            Shape or patches along each axis.
        n : float
            Number of patches to cut.
        """
        rnd = np.random.RandomState(int(n*100)).uniform
        patch_shape = patch_shape.astype(int)

        copy_ = copy(crop)
        for _ in range(int(n)):
            x_ = int(rnd(max(crop.shape[0] - patch_shape[0], 1)))
            h_ = int(rnd(max(crop.shape[1] - patch_shape[1], 1)))
            copy_[x_:x_+patch_shape[0], h_:h_+patch_shape[1], :] = 0
        return copy_

    def _rotate_(self, crop, angle):
        """ Rotate crop along the first two axes.

        Parameters
        ----------
        angle : float
            Angle of rotation.
        """
        shape = crop.shape
        matrix = cv2.getRotationMatrix2D((shape[1]//2, shape[0]//2), angle, 1)
        return cv2.warpAffine(crop, matrix, (shape[1], shape[0])).reshape(shape)

    def _flip_(self, crop, axis=0, seed=0.1, threshold=0.5):
        """ Flip crop along the given axis.

        Parameters
        ----------
        axis : int
            Axis to flip along
        """
        rnd = np.random.RandomState(int(seed*100)).uniform
        if rnd() >= threshold:
            return cv2.flip(crop, axis).reshape(crop.shape)
        return crop

    def _scale_2d_(self, crop, scale):
        """ Zoom in or zoom out along the first two axes of crop.

        Parameters
        ----------
        scale : float
            Zooming factor.
        """
        shape = crop.shape
        matrix = cv2.getRotationMatrix2D((shape[1]//2, shape[0]//2), 0, scale)
        return cv2.warpAffine(crop, matrix, (shape[1], shape[0])).reshape(shape)

    def _affine_transform_(self, crop, alpha_affine=10):
        """ Perspective transform. Moves three points to other locations.
        Guaranteed not to flip image or scale it more than 2 times.

        Parameters
        ----------
        alpha_affine : float
            Maximum distance along each axis between points before and after transform.
        """
        rnd = np.random.RandomState(int(alpha_affine*100)).uniform
        shape = np.array(crop.shape)[:2]
        if alpha_affine >= min(shape)//16:
            alpha_affine = min(shape)//16

        center_ = shape // 2
        square_size = min(shape) // 3

        pts1 = np.float32([center_ + square_size,
                           center_ - square_size,
                           [center_[0] + square_size, center_[1] - square_size]])

        pts2 = pts1 + rnd(-alpha_affine, alpha_affine, size=pts1.shape).astype(np.float32)


        matrix = cv2.getAffineTransform(pts1, pts2)
        return cv2.warpAffine(crop, matrix, (shape[1], shape[0])).reshape(crop.shape)

    def _perspective_transform_(self, crop, alpha_persp):
        """ Perspective transform. Moves four points to other four.
        Guaranteed not to flip image or scale it more than 2 times.

        Parameters
        ----------
        alpha_persp : float
            Maximum distance along each axis between points before and after transform.
        """
        rnd = np.random.RandomState(int(alpha_persp*100)).uniform
        shape = np.array(crop.shape)[:2]
        if alpha_persp >= min(shape) // 16:
            alpha_persp = min(shape) // 16

        center_ = shape // 2
        square_size = min(shape) // 3

        pts1 = np.float32([center_ + square_size,
                           center_ - square_size,
                           [center_[0] + square_size, center_[1] - square_size],
                           [center_[0] - square_size, center_[1] + square_size]])

        pts2 = pts1 + rnd(-alpha_persp, alpha_persp, size=pts1.shape).astype(np.float32)

        matrix = cv2.getPerspectiveTransform(pts1, pts2)
        return cv2.warpPerspective(crop, matrix, (shape[1], shape[0])).reshape(crop.shape)

    def _elastic_transform_(self, crop, alpha=40, sigma=4):
        """ Transform indexing grid of the first two axes.

        Parameters
        ----------
        alpha : float
            Maximum shift along each axis.
        sigma : float
            Smoothening factor.
        """
        rng = np.random.default_rng(seed=int(alpha*100))
        shape_size = crop.shape[:2]

        grid_scale = 4
        alpha //= grid_scale
        sigma //= grid_scale
        grid_shape = (shape_size[0]//grid_scale, shape_size[1]//grid_scale)

        blur_size = int(4 * sigma) | 1
        rand_x = cv2.GaussianBlur(rng.random(size=grid_shape, dtype=np.float32) * 2 - 1,
                                  ksize=(blur_size, blur_size), sigmaX=sigma) * alpha
        rand_y = cv2.GaussianBlur(rng.random(size=grid_shape, dtype=np.float32) * 2 - 1,
                                  ksize=(blur_size, blur_size), sigmaX=sigma) * alpha
        if grid_scale > 1:
            rand_x = cv2.resize(rand_x, shape_size[::-1])
            rand_y = cv2.resize(rand_y, shape_size[::-1])

        grid_x, grid_y = np.meshgrid(np.arange(shape_size[1]), np.arange(shape_size[0]))
        grid_x = (grid_x.astype(np.float32) + rand_x)
        grid_y = (grid_y.astype(np.float32) + rand_y)

        distorted_img = cv2.remap(crop, grid_x, grid_y,
                                  borderMode=cv2.BORDER_REFLECT_101,
                                  interpolation=cv2.INTER_LINEAR)
        return distorted_img.reshape(crop.shape)

    def _bandwidth_filter_(self, crop, lowcut=None, highcut=None, fs=1, order=3):
        """ Keep only frequences between lowcut and highcut.

        Notes
        -----
        Use it before other augmentations, especially before ones that add lots of zeros.

        Parameters
        ----------
        lowcut : float
            Lower bound for frequences kept.
        highcut : float
            Upper bound for frequences kept.
        fs : float
            Sampling rate.
        order : int
            Filtering order.
        """
        nyq = 0.5 * fs
        if lowcut is None:
            b, a = butter(order, highcut / nyq, btype='high')
        elif highcut is None:
            b, a = butter(order, lowcut / nyq, btype='low')
        else:
            b, a = butter(order, [lowcut / nyq, highcut / nyq], btype='band')
        return lfilter(b, a, crop, axis=1)

    def _sign_(self, crop):
        """ Element-wise indication of the sign of a number. """
        return np.sign(crop)

    def _analytic_transform_(self, crop, axis=1, mode='phase'):
        """ Compute instantaneous phase or frequency via the Hilbert transform.

        Parameters
        ----------
        axis : int
            Axis of transformation. Intended to be used after `rotate_axes`, so default value
            is to make transform along depth dimension.
        mode : str
            If 'phase', compute instantaneous phase.
            If 'freq', compute instantaneous frequency.
        """
        analytic = hilbert(crop, axis=axis)
        phase = np.unwrap(np.angle(analytic))

        if mode == 'phase':
            return phase
        if 'freq' in mode:
            return np.diff(phase, axis=axis, prepend=0) / (2*np.pi)
        raise ValueError('Unknown `mode` parameter.')


    def _gaussian_filter_(self, crop, axis=1, sigma=2, order=0):
        """ Apply a gaussian filter along specified axis. """
        return gaussian_filter1d(crop, sigma=sigma, axis=axis, order=order)


    def plot_components(self, *components, idx=0, mode='overlap', order_axes=None, **kwargs):
        """ Plot components of batch.

        Parameters
        ----------
        idx : int or None
            If int, then index of desired image in list.
            If None, then no indexing is applied.
        components : str or sequence of str
            Components to get from batch and draw.
        plot_mode : bool
            If 'overlap', then images are drawn one over the other with transparency.
            If 'separate', then images are drawn on separate layouts.
        order_axes : sequence of int
            Determines desired order of the axis. The first two are plotted.
        """
        if idx is not None:
            imgs = [getattr(self, comp)[idx] for comp in components]
        else:
            imgs = [getattr(self, comp) for comp in components]

        # set some defaults
        kwargs = {
            'label': 'Batch components',
            'titles': components,
            'xlabel': 'xlines',
            'ylabel': 'depth',
            'cmap': ['gray'] + ['viridis']*len(components) if mode == 'separate' else 'gray',
            **kwargs
        }

        plot_image(imgs, mode=mode, order_axes=order_axes, **kwargs)<|MERGE_RESOLUTION|>--- conflicted
+++ resolved
@@ -595,48 +595,6 @@
         return self
 
 
-<<<<<<< HEAD
-=======
-
-    @action
-    @inbatch_parallel(init='run_once', target='for')
-    def assemble_crops(self, src, dst, grid_info, order=None):
-        """ Glue crops together in accordance to the grid.
-
-        Note
-        ----
-        In order to use this action you must first call `make_grid` method of SeismicCubeset.
-
-        Parameters
-        ----------
-        src : array-like
-            Sequence of crops.
-        dst : str
-            Component of batch to put results in.
-        grid_info : dict
-            Dictionary with information about grid. Should be created by `make_grid` method.
-
-        Returns
-        -------
-        SeismicCropBatch
-            Batch with assembled subcube in desired component.
-        """
-        # Do nothing until there is a crop for every point
-        if len(src) != len(grid_info['grid_array']):
-            return self
-
-        order = order or (2, 0, 1)
-        # Since we know that cube is 3-d entity, we can get rid of unneccessary dimensions
-        src = np.array(src)
-        src = src if len(src.shape) == 4 else np.squeeze(src, axis=-1)
-        assembled = aggregate(src, grid_info['grid_array'], grid_info['crop_shape'],
-                              grid_info['predict_shape'], order)
-
-        setattr(self, dst, assembled)
-        return self
-
-
->>>>>>> cafa503c
     def _adaptive_reshape_(self, crop, shape):
         """ Changes axis of view to match desired shape.
         Must be used in combination with `side_view` argument of `crop` action.
