--- conflicted
+++ resolved
@@ -413,31 +413,6 @@
         sizes[labels == i] = size
     return sizes
 
-<<<<<<< HEAD
-    return path
-
-@njit
-def get_adjancency_matrix(arr, n):
-    """ Produce an adjacency matrix for a labeled integer-valued array with the provided amount of unique elements. """
-    res = np.zeros((n, n), dtype=np.int32)
-
-    for i in range(0, arr.shape[0] - 1, 1):
-        for j in range(0, arr.shape[1] - 1, 1):
-
-            a = arr[i, j]
-            b = arr[i, j + 1]
-            c = arr[i + 1, j]
-
-            if a != b:
-                res[a, b] = 1
-                res[b, a] = 1
-
-            if c not in (a, b):
-                res[a, c] = 1
-                res[c, a] = 1
-
-    return res
-=======
 @njit
 def concat_sorted(first_array, second_array):
     """ Merge two sorted arrays into sorted array. """
@@ -472,4 +447,26 @@
 def split_array(array, labels):
     """ Split (groupby) array by values from labels. Labels must be sorted and all groups must be contiguous. """
     return np.split(array, np.unique(labels, return_index=True)[1][1:])
->>>>>>> 4128ac75
+
+
+@njit
+def get_adjancency_matrix(arr, n):
+    """ Produce an adjacency matrix for a labeled integer-valued array with the provided amount of unique elements. """
+    res = np.zeros((n, n), dtype=np.int32)
+
+    for i in range(0, arr.shape[0] - 1, 1):
+        for j in range(0, arr.shape[1] - 1, 1):
+
+            a = arr[i, j]
+            b = arr[i, j + 1]
+            c = arr[i + 1, j]
+
+            if a != b:
+                res[a, b] = 1
+                res[b, a] = 1
+
+            if c not in (a, b):
+                res[a, c] = 1
+                res[c, a] = 1
+
+    return res