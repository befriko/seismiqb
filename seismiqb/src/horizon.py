--- conflicted
+++ resolved
@@ -1232,8 +1232,6 @@
         return None
 
 
-<<<<<<< HEAD
-=======
     @lru_cache(maxsize=1, apply_by_default=False, copy_on_return=True)
     def evaluate_metric(self, metric='support_corrs', supports=50, agg='nanmean', **kwargs):
         """ Cached metrics calcucaltion with disabled plotting option.
@@ -1257,7 +1255,6 @@
         HorizonMetrics([self, other]).evaluate('compare', absolute=absolute, offset=offset,
                                                printer=printer, hist=hist, plot=plot)
 
->>>>>>> 80887f81
     def check_proximity(self, other, offset=0):
         """ Compute a number of stats on location of `self` relative to the `other` Horizons.
         This method can be used as either bound or static method.
