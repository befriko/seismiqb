<<<<<<< HEAD
""" Container for storing seismic data and labels. """
#pylint: disable=too-many-lines
import os
from glob import glob
from warnings import warn
import contextlib
=======
""" Contains container for storing dataset of seismic crops. """
#pylint: disable=too-many-lines, too-many-arguments
import os
from glob import glob
from warnings import warn
from collections import defaultdict
>>>>>>> 6eaf7e60

import numpy as np
from tqdm.auto import tqdm

from ..batchflow import FilesIndex, DatasetIndex, Dataset, Sampler, Pipeline
from ..batchflow import NumpySampler

from .geometry import SeismicGeometry
from .crop_batch import SeismicCropBatch

from .horizon import Horizon, UnstructuredHorizon
from .metrics import HorizonMetrics
from .plotters import plot_image, show_3d
from .utils import round_to_array, gen_crop_coordinates, make_axis_grid, fill_defaults
from .utility_classes import IndexedDict


class SeismicCubeset(Dataset):
    """ Stores indexing structure for dataset of seismic cubes along with additional structures.

    Attributes
    ----------
    geometries : dict
        Mapping from cube names to instances of :class:`~.SeismicGeometry`, which holds information
        about that cube structure. :meth:`~.load_geometries` is used to infer that structure.
        Note that no more that one trace is loaded into the memory at a time.

    labels : dict
        Mapping from cube names to numba-dictionaries, which are mappings from (xline, iline) pairs
        into arrays of heights of horizons for a given cube.
        Note that this arrays preserve order: i-th horizon is always placed into the i-th element of the array.
    """
    #pylint: disable=too-many-public-methods
    def __init__(self, index, batch_class=SeismicCropBatch, preloaded=None, *args, **kwargs):
        """ Initialize additional attributes. """
        if not isinstance(index, FilesIndex):
            index = [index] if isinstance(index, str) else index
            index = FilesIndex(path=index, no_ext=True)
        super().__init__(index, batch_class=batch_class, preloaded=preloaded, *args, **kwargs)
        self.crop_index, self.crop_points = None, None

        self.geometries = IndexedDict({ix: SeismicGeometry(self.index.get_fullpath(ix), process=False)
                                       for ix in self.indices})
        self.labels = IndexedDict({ix: [] for ix in self.indices})
        self.samplers = IndexedDict({ix: None for ix in self.indices})
        self._sampler = None
        self._p, self._bins = None, None

        self.grid_gen, self.grid_info, self.grid_iters = None, None, None
        self.shapes_gen, self.orders_gen = None, None
        self._cached_attributes = {'geometries'}


    @classmethod
    def from_horizon(cls, horizon):
        """ Create dataset from an instance of Horizon. """
        cube_path = horizon.geometry.path
        dataset = SeismicCubeset(cube_path)
        dataset.geometries[0] = horizon.geometry
        dataset.labels[0] = [horizon]
        return dataset


    def __str__(self):
        msg = f'Seismic Cubeset with {len(self)} cube{"s" if len(self) > 1 else ""}:\n'
        for idx in self.indices:
            geometry = self.geometries[idx]
            labels = self.labels.get(idx, [])

            add = f'{repr(geometry)}' if hasattr(geometry, 'cube_shape') else f'{idx}'
            msg += f'    {add}{":" if labels else ""}\n'

            for horizon in labels:
                msg += f'        {horizon.name}\n'
        return msg[:-1]


    def __getitem__(self, key):
        """ Select attribute or its item for specific cube.

        Examples
        --------
        Get `labels` attribute for cube with 0 index:
        >>> cubeset[0, 'labels']
        Get 2nd `channels` attribute item for cube with name 'CUBE_01_XXX':
        >>> cubeset['CUBE_01_XXX', 'channels', 2]
        """
        idx, attr, *item_num = key
        item_num = item_num[0] if len(item_num) == 1 else slice(None)
        return getattr(self, attr)[idx][item_num]


    def __setitem__(self, key, value):
        """ Set attribute or its item for specific cube.

        Examples
        --------
        Set `labels` attribute for cube with 0 index to `[label_0, label_1]`:
        >>> cubeset[0, 'labels'] = [label_0, label_1]
        Set 2nd item of `channels` attribute for cube with name 'CUBE_01_XXX' to `channel_0`:
        >>> cubeset['CUBE_01_XXX', 'channels', 2] = channel_0
        """
        idx, attr, *item_num = key
        item_num = item_num[0] if len(item_num) == 1 else slice(None)
        getattr(self, attr)[idx][item_num] = value


    def gen_batch(self, batch_size, shuffle=False, n_iters=None, n_epochs=None, drop_last=False,
                  bar=False, bar_desc=None, iter_params=None, sampler=None):
        """ Allows to pass `sampler` directly to `next_batch` method to avoid re-creating of batch
        during pipeline run.
        """
        #pylint: disable=blacklisted-name
        if n_epochs is not None or shuffle or drop_last:
            raise ValueError('SeismicCubeset does not comply with `n_epochs`, `shuffle`\
                              and `drop_last`. Use `n_iters` instead! ')
        if sampler:
            sampler = sampler if callable(sampler) else sampler.sample
            points = sampler(batch_size * n_iters)

            self.crop_points = points
            self.crop_index = DatasetIndex(points[:, 0])
            return self.crop_index.gen_batch(batch_size, n_iters=n_iters, iter_params=iter_params,
                                             bar=bar, bar_desc=bar_desc)
        return super().gen_batch(batch_size, shuffle=shuffle, n_iters=n_iters, n_epochs=n_epochs,
                                 drop_last=drop_last, bar=bar, bar_desc=bar_desc, iter_params=iter_params)


    def load_geometries(self, logs=True, collect_stats=True, spatial=True, **kwargs):
        """ Load geometries into dataset-attribute.

        Parameters
        ----------
        logs : bool
            Whether to create logs. If True, .log file is created next to .sgy-cube location.
        collect_stats : bool
            Whether to collect stats for cubes in SEG-Y format.
        spatial : bool
            Whether to collect additional stats for POST-STACK cubes.

        Returns
        -------
        SeismicCubeset
            Same instance with loaded geometries.
        """
        for ix in self.indices:
            self.geometries[ix].process(collect_stats=collect_stats, spatial=spatial, **kwargs)
            if logs:
                self.geometries[ix].log()


<<<<<<< HEAD
    def convert_to_hdf5(self, postfix=''):
        """ Converts every cube in dataset from `.segy` to `.hdf5`. """
        for ix in self.indices:
            self.geometries[ix].make_hdf5(postfix=postfix)


    def create_labels(self, paths=None, filter_zeros=True, dst='labels', labels_class=None, sort=None, **kwargs):
        """ Create labels (horizons, facies, etc) from given paths and optionaly sort them.
=======
    def create_labels(self, paths=None, filter_zeros=True, dst='labels', labels_class=None, bar=False, **kwargs):
        """ Create labels (horizons, facies, etc) from given paths.
>>>>>>> 6eaf7e60

        Parameters
        ----------
        paths : dict
            Mapping from indices to txt paths with labels.
        filter_zeros : bool
            Whether to remove labels on zero-traces.
        dst : str
            Name of attribute to put labels in.
        labels_class : class
            Class to use for labels creation. If None, infer from `geometries`.
            Defaults to None.
<<<<<<< HEAD
        sort : 'h_min', 'h_mean', 'h_max' or None
            Whether sort loaded labels by one of its attributes or not.
=======
        bar : bool
            Progress bar for labels loading. Defaults to False.
>>>>>>> 6eaf7e60
        Returns
        -------
        SeismicCubeset
            Same instance with loaded labels.
        """
        if not hasattr(self, dst):
            setattr(self, dst, IndexedDict({ix: [] for ix in self.indices}))

        for idx in self.indices:
            if labels_class is None:
                if self.geometries[idx].structured:
                    labels_class = Horizon
                else:
                    labels_class = UnstructuredHorizon
<<<<<<< HEAD
            label_list = [labels_class(path, self.geometries[idx], **kwargs) for path in paths[idx]]
            if sort is not None:
                label_list.sort(key=lambda label: getattr(label, sort))
=======
            pbar = tqdm(paths[idx], disable=(not bar))
            label_list = []
            for path in pbar:
                if path.endswith('.dvc'):
                    continue
                pbar.set_description(os.path.basename(path))
                label_list += [labels_class(path, self.geometries[idx], **kwargs)]
            label_list.sort(key=lambda label: label.h_mean)
>>>>>>> 6eaf7e60
            if filter_zeros:
                _ = [getattr(item, 'filter')() for item in label_list]
            self[idx, dst] = [item for item in label_list if len(item.points) > 0]
            self._cached_attributes.add(dst)

    def reset_caches(self, attrs=None):
        """ Reset lru cache for cached class attributes.

        Parameters
        ----------
        attrs : list or tuple of str
            Class attributes to reset cache in.
            If None, reset in `geometries` and attrs added by `create_labels`.
            Defaults to None.
        """
        cached_attributes = attrs or self._cached_attributes
        for idx in self.indices:
            for attr in cached_attributes:
                cached_attr = self[idx, attr]
                cached_attr = cached_attr if isinstance(cached_attr, list) else [cached_attr]
                _ = [item.reset_cache() for item in cached_attr]


    def dump_labels(self, path, fmt='npy', separate=False):
        """ Dump points to file. """
        for i in range(len(self.indices)):
            for label in self.labels[i]:
                dirname = os.path.dirname(self.index.get_fullpath(self.indices[i]))
                if path[0] == '/':
                    path = path[1:]
                dirname = os.path.join(dirname, path)
                if not os.path.exists(dirname):
                    os.makedirs(dirname)
                name = label.name if separate else 'faults'
                save_to = os.path.join(dirname, name + '.' + fmt)
                label.dump_points(save_to, fmt)


    @property
    def sampler(self):
        """ Lazily create sampler at the time of first access. """
        if self._sampler is None:
            self.create_sampler(p=self._p, bins=self._bins)
        return self._sampler

    @sampler.setter
    def sampler(self, sampler):
        self._sampler = sampler


    def create_sampler(self, mode='hist', p=None, transforms=None, dst='sampler', src_labels='labels', **kwargs):
        """ Create samplers for every cube and store it in `samplers`
        attribute of passed dataset. Also creates one combined sampler
        and stores it in `sampler` attribute of passed dataset.

        Parameters
        ----------
        mode : str or Sampler
            Type of sampler to be created.
            If 'hist' or 'horizon', then sampler is estimated from given labels.
            If 'numpy', then sampler is created with `kwargs` parameters.
            If instance of Sampler is provided, it must generate points from unit cube.
        p : list
            Weights for each mixture in final sampler.
        transforms : dict
            Mapping from indices to callables. Each callable should define
            way to map point from absolute coordinates (X, Y world-wise) to
            cube local specific and take array of shape (N, 4) as input.

        Notes
        -----
        Passed `dataset` must have `geometries` and `labels` attributes if you want to create HistoSampler.
        """
        #pylint: disable=cell-var-from-loop
        lowcut, highcut = [0, 0, 0], [1, 1, 1]
        transforms = transforms or dict()

        samplers = {}
        if not isinstance(mode, dict):
            mode = {ix: mode for ix in self.indices}

        for ix in self.indices:
            if isinstance(mode[ix], Sampler):
                sampler = mode[ix]

            elif mode[ix] == 'numpy':
                sampler = NumpySampler(**kwargs)

            elif mode[ix] == 'hist' or mode[ix] == 'horizon':
                sampler = 0 & NumpySampler('n', dim=3)
                labels = getattr(self, src_labels)[ix]
                for i, label in enumerate(labels):
                    label.create_sampler(**kwargs)
                    sampler = sampler | label.sampler
            else:
                sampler = NumpySampler('u', low=0, high=1, dim=3)

            sampler = sampler.truncate(low=lowcut, high=highcut)
            samplers.update({ix: sampler})
        self.samplers = samplers

        # One sampler to rule them all
        p = p or [1/len(self) for _ in self.indices]

        sampler = 0 & NumpySampler('n', dim=4)
        for i, ix in enumerate(self.indices):
            sampler_ = samplers[ix].apply(Modificator(cube_name=ix))
            sampler = sampler | (p[i] & sampler_)
        setattr(self, dst, sampler)

    def modify_sampler(self, dst, mode='iline', low=None, high=None,
                       each=None, each_start=None,
                       to_cube=False, post=None, finish=False, src='sampler'):
        """ Change given sampler to generate points from desired regions.

        Parameters
        ----------
        src : str
            Attribute with Sampler to change.
        dst : str
            Attribute to store created Sampler.
        mode : str
            Axis to modify: ilines/xlines/heights.
        low : float
            Lower bound for truncating.
        high : float
            Upper bound for truncating.
        each : int
            Keep only i-th value along axis.
        each_start : int
            Shift grid for previous parameter.
        to_cube : bool
            Transform sampled values to each cube coordinates.
        post : callable
            Additional function to apply to sampled points.
        finish : bool
            If False, instance of Sampler is put into `dst` and can be modified later.
            If True, `sample` method is put into `dst` and can be called via `D` named-expressions.

        Examples
        --------
        Split into train / test along ilines in 80/20 ratio:

        >>> cubeset.modify_sampler(dst='train_sampler', mode='i', high=0.8)
        >>> cubeset.modify_sampler(dst='test_sampler', mode='i', low=0.9)

        Sample only every 50-th point along xlines starting from 70-th xline:

        >>> cubeset.modify_sampler(dst='train_sampler', mode='x', each=50, each_start=70)

        Notes
        -----
        It is advised to have gap between `high` for train sampler and `low` for test sampler.
        That is done in order to take into account additional seen entries due to crop shape.
        """

        # Parsing arguments
        sampler = getattr(self, src)

        mapping = {'ilines': 0, 'xlines': 1, 'heights': 2,
                   'iline': 0, 'xline': 1, 'i': 0, 'x': 1, 'h': 2}
        axis = mapping[mode]

        low, high = low or 0, high or 1
        each_start = each_start or each

        # Keep only points from region
        if (low != 0) or (high != 1):
            sampler = sampler.truncate(low=low, high=high, prob=high-low,
                                       expr=lambda p: p[:, axis+1])

        # Keep only every `each`-th point
        if each is not None:
            def filter_out(array):
                for cube_name in np.unique(array[:, 0]):
                    shape = self.geometries[cube_name].cube_shape[axis]
                    ticks = np.arange(each_start, shape, each)
                    name_idx = np.asarray(array[:, 0] == cube_name).nonzero()

                    arr = np.rint(array[array[:, 0] == cube_name][:, axis+1].astype(float)*shape).astype(int)
                    array[name_idx, np.full_like(name_idx, axis+1)] = round_to_array(arr, ticks).astype(float) / shape
                return array

            sampler = sampler.apply(filter_out)

        # Change representation of points from unit cube to cube coordinates
        if to_cube:
            def get_shapes(name):
                return self.geometries[name].cube_shape

            def coords_to_cube(array):
                shapes = np.array(list(map(get_shapes, array[:, 0])))
                array[:, 1:] = np.rint(array[:, 1:].astype(float) * shapes).astype(int)
                return array

            sampler = sampler.apply(coords_to_cube)

        # Apply additional transformations to points
        if callable(post):
            sampler = sampler.apply(post)

        if finish:
            setattr(self, dst, sampler.sample)
        else:
            setattr(self, dst, sampler)

    def show_slices(self, idx=0, src_sampler='sampler', n=10000, normalize=False, shape=None,
                    adaptive_slices=False, grid_src='quality_grid', side_view=False, **kwargs):
        """ Show actually sampled slices of desired shape. """
        sampler = getattr(self, src_sampler)
        if callable(sampler):
            #pylint: disable=not-callable
            points = sampler(n)
        else:
            points = sampler.sample(n)
        batch = (self.p.make_locations(points=points, shape=shape, side_view=side_view,
                                       adaptive_slices=adaptive_slices, grid_src=grid_src)
                 .next_batch(self.size))

        unsalted = np.array([batch.unsalt(item) for item in batch.indices])
        background = np.zeros_like(self.geometries[idx].zero_traces)

        for slice_ in np.array(batch.locations)[unsalted == self.indices[idx]]:
            idx_i, idx_x, _ = slice_
            background[idx_i, idx_x] += 1

        if normalize:
            background = (background > 0).astype(int)

        kwargs = {
            'title': f'Sampled slices on {self.indices[idx]}',
            'xlabel': 'ilines', 'ylabel': 'xlines',
            'cmap': 'Reds', 'interpolation': 'bilinear',
            **kwargs
        }
        plot_image(background, **kwargs)
        return batch

    def show_3d(self, idx=0, src='labels', aspect_ratio=None, zoom_slice=None,
                 n_points=100, threshold=100, n_sticks=100, n_nodes=10,
                 slides=None, margin=(0, 0, 20), colors=None, **kwargs):
        """ Interactive 3D plot for some elements of cube. Roughly, does the following:
            - take some faults and/or horizons
            - select `n` points to represent the horizon surface and `n_sticks` and `n_nodes` for each fault
            - triangulate those points
            - remove some of the triangles on conditions
            - use Plotly to draw the tri-surface
            - draw few slides of the cube if needed
        Parameters
        ----------
        idx : int, str
            Cube index.
        src : str, Horizon-instance or list
            Items to draw, by default, 'labels'. If item of list (or `src` itself) is str, then all items of
            that dataset attribute will be drawn.
        aspect_ratio : None, tuple of floats or Nones
            Aspect ratio for each axis. Each None in the resulting tuple will be replaced by item from
            `(geometry.cube_shape[0] / geometry.cube_shape[1], 1, 1)`.
        zoom_slice : tuple of slices or None
            Crop from cube to show. By default, the whole cube volume will be shown.
        n_points : int
            Number of points for horizon surface creation.
            The more, the better the image is and the slower it is displayed.
        threshold : number
            Threshold to remove triangles with bigger height differences in vertices.
        n_sticks : int
            Number of sticks for each fault.
        n_nodes : int
            Number of nodes for each stick.
        slides : list of tuples
            Each tuple is pair of location and axis to load slide from seismic cube.
        margin : tuple of ints
            Added margin for each axis, by default, (0, 0, 20).
        colors : dict or list
            Mapping of label class name to color defined as str, by default, all labels will be shown in green.
        show_axes : bool
            Whether to show axes and their labels.
        width, height : number
            Size of the image.
        savepath : str
            Path to save interactive html to.
        kwargs : dict
            Other arguments of plot creation.
        """
        src = src if isinstance(src, (tuple, list)) else [src]
        geometry = self.geometries[idx]
        coords = []
        simplices = []

        if zoom_slice is None:
            zoom_slice = [slice(0, geometry.cube_shape[i]) for i in range(3)]
        else:
            zoom_slice = [
                slice(item.start or 0, item.stop or stop) for item, stop in zip(zoom_slice, geometry.cube_shape)
            ]
        zoom_slice = tuple(zoom_slice)
        triangulation_kwargs = {
            'n_points': n_points,
            'threshold': threshold,
            'n_sticks': n_sticks,
            'n_nodes': n_nodes,
            'slices': zoom_slice
        }

        labels = [getattr(self, src_)[idx] if isinstance(src_, str) else [src_] for src_ in src]
        labels = sum(labels, [])

        if isinstance(colors, dict):
            colors = [colors.get(type(label).__name__, colors.get('all', 'green')) for label in labels]

        simplices_colors = []
        for label, color in zip(labels, colors):
            x, y, z, simplices_ = label.make_triangulation(**triangulation_kwargs)
            if x is not None:
                simplices += [simplices_ + sum([len(item) for item in coords])]
                simplices_colors += [[color] * len(simplices_)]
                coords += [np.stack([x, y, z], axis=1)]

        simplices = np.concatenate(simplices, axis=0)
        coords = np.concatenate(coords, axis=0)
        simplices_colors = np.concatenate(simplices_colors)
        title = geometry.displayed_name

        default_aspect_ratio = (geometry.cube_shape[0] / geometry.cube_shape[1], 1, 1)
        aspect_ratio = [None] * 3 if aspect_ratio is None else aspect_ratio
        aspect_ratio = [item or default for item, default in zip(aspect_ratio, default_aspect_ratio)]

        axis_labels = (geometry.index_headers[0], geometry.index_headers[1], 'DEPTH')

        images = []
        if slides is not None:
            for loc, axis in slides:
                image = geometry.load_slide(loc, axis=axis)
                if axis == 0:
                    image = image[zoom_slice[1:]]
                elif axis == 1:
                    image = image[zoom_slice[0], zoom_slice[-1]]
                else:
                    image = image[zoom_slice[:-1]]
                images += [(image, loc, axis)]

        show_3d(coords[:, 0], coords[:, 1], coords[:, 2], simplices, title, zoom_slice, simplices_colors, margin=margin,
                aspect_ratio=aspect_ratio, axis_labels=axis_labels, images=images, **kwargs)

    def show_points(self, idx=0, src_labels='labels', **kwargs):
        """ Plot 2D map of points. """
        map_ = np.zeros(self.geometries[idx].cube_shape[:-1])
        denum = np.zeros(self.geometries[idx].cube_shape[:-1])
        for label in getattr(self, src_labels)[idx]:
            map_[label.points[:, 0], label.points[:, 1]] += label.points[:, 2]
            denum[label.points[:, 0], label.points[:, 1]] += 1
        denum[denum == 0] = 1
        map_ = map_ / denum
        map_[map_ == 0] = np.nan

        labels_class = type(getattr(self, src_labels)[idx][0]).__name__
        kwargs = {
            'title': f'{labels_class} on {self.indices[idx]}',
            'xlabel': self.geometries[idx].index_headers[0],
            'ylabel': self.geometries[idx].index_headers[1],
            'cmap': 'Reds',
            **kwargs
        }
        plot_image(map_, **kwargs)

    def make_grid(self, cube_name, crop_shape, ilines=None, xlines=None, heights=None, mode='3d',
                  strides=None, overlap=None, overlap_factor=None,
                  batch_size=16, filtering_matrix=None, filter_threshold=0):
        """ Create regular grid of points in cube.
        This method is usually used with :meth:`.assemble_predict`.

        Parameters
        ----------
        cube_name : str
            Reference to cube. Should be valid key for `geometries` attribute.
        crop_shape : sequence
            Shape of model inputs.
        ilines : sequence of two int
            Location of desired prediction, iline-wise.
            If None, whole cube ranges will be used.
        xlines : sequence of two int
            Location of desired prediction, xline-wise.
            If None, whole cube ranges will be used.
        heights : sequence of two int or a single number
            If sequence, location of desired prediction, depth-wise.
            If single number, a height to make grid along when `mode` is '2d'.
            In this case height will be corrected by half of crop height.
            If None, whole cube ranges will be used.
        mode : '3d' or '2d'
            Mode to generate grid coordinates.
            If '3d', in volume defined by `ilines`, `xlines`, `heights`.
            If '2d', on area defined by `ilines`, `xlines`.
            Defaults to '3d'.
        strides : float or sequence
            Distance between grid points.
        overlap : float or sequence
            Distance between grid points.
        overlap_factor : float or sequence
            Overlapping ratio of successive crops.
            Can be seen as `how many crops would cross every through point`.
            If both overlap and overlap_factor are provided,
            only overlap_factor will be used.
        batch_size : int
            Amount of returned points per generator call.
        filtering_matrix : ndarray
            Binary matrix of (ilines_len, xlines_len) shape with ones
            corresponding to areas that can be skipped in the grid.
            E.g., a matrix with zeros at places where a horizon is present
            and ones everywhere else.
            If None, geometry.zero_traces matrix will be used.
        filter_threshold : int or float in [0, 1]
            Exclusive lower bound for non-gap number of points (with 0's in the
            filtering_matrix) in a crop in the grid. Default value is 0.
            If float, proportion from the total number of traces in a crop will
            be computed.
        """
        # pylint: disable=too-many-statements
        if mode == '2d':
            if isinstance(heights, (int, float)):
                height = int(heights) - crop_shape[2] // 2 # start for heights slices made by `crop` action
                heights = (height, height + 1)
            else:
                raise ValueError("`heights` should be a single `int` value when `mode` is '2d'")
        elif mode != '3d':
            raise ValueError("`mode` can either be '3d' or '2d'.")
        cube_name = self.indices[cube_name] if isinstance(cube_name, int) else cube_name
        geometry = self.geometries[cube_name]

        if isinstance(overlap_factor, (int, float)):
            overlap_factor = [overlap_factor] * 3
        if strides is None:
            if overlap:
                strides = [c - o for c, o in zip(crop_shape, overlap)]
            elif overlap_factor:
                strides = [max(1, int(item // factor)) for item, factor in zip(crop_shape, overlap_factor)]
            else:
                strides = crop_shape

        if 0 < filter_threshold < 1:
            filter_threshold = int(filter_threshold * np.prod(crop_shape[:2]))

        filtering_matrix = geometry.zero_traces if filtering_matrix is None else filtering_matrix
        if (filtering_matrix.shape != geometry.cube_shape[:2]).all():
            raise ValueError('Filtering_matrix shape must be equal to (ilines_len, xlines_len)')

        ilines = (0, geometry.ilines_len) if ilines is None else ilines
        xlines = (0, geometry.xlines_len) if xlines is None else xlines
        heights = (0, geometry.depth) if heights is None else heights
        #pylint: disable=too-many-branches
        ilines_grid, xlines_grid, heights_grid, grid = self._make_regular_grid(cube_name, crop_shape, ilines, xlines,
                                                                               heights, strides, overlap,
                                                                               overlap_factor, filtering_matrix,
                                                                               filter_threshold)
        # Creating and storing all the necessary things
        # Check if grid is not empty
        shifts = np.array([ilines[0], xlines[0], heights[0]])
        if len(grid) > 0:
            grid_gen = (grid[i:i+batch_size]
                        for i in range(0, len(grid), batch_size))
            grid_array = grid[:, 1:].astype(int) - shifts
        else:
            grid_gen = iter(())
            grid_array = []

        predict_shape = (ilines[1] - ilines[0],
                         xlines[1] - xlines[0],
                         heights[1] - heights[0])

        self.grid_gen = lambda: next(grid_gen)
        self.grid_iters = - (-len(grid) // batch_size)
        self.grid_info = {
            'grid_array': grid_array,
            'predict_shape': predict_shape,
            'crop_shape': crop_shape,
            'strides': strides,
            'cube_name': cube_name,
            'geometry': geometry,
            'range': [ilines, xlines, heights],
            'shifts': shifts,
            'length': len(grid_array),
            'unfiltered_length': len(ilines_grid) * len(xlines_grid) * len(heights_grid)
        }

<<<<<<< HEAD
=======
    def _make_regular_grid(self, cube_name, crop_shape, ilines=None, xlines=None, heights=None,
                           strides=None, overlap=None, overlap_factor=None,
                           filtering_matrix=None, filter_threshold=0):
        """ Create grid for each axis and array of crop positions. """
        geometry = self.geometries[cube_name]

        # Assert ranges are valid
        if ilines[0] < 0 or xlines[0] < 0 or heights[0] < 0:
            raise ValueError('Ranges must contain within the cube.')

        if ilines[1] > geometry.ilines_len or \
           xlines[1] > geometry.xlines_len or \
           heights[1] > geometry.depth:
            raise ValueError('Ranges must contain within the cube.')

        ilines_grid = make_axis_grid(ilines, strides[0], geometry.ilines_len, crop_shape[0])
        xlines_grid = make_axis_grid(xlines, strides[1], geometry.xlines_len, crop_shape[1])
        heights_grid = make_axis_grid(heights, strides[2], geometry.depth, crop_shape[2])

        # Every point in grid contains reference to cube
        # in order to be valid input for `crop` action of SeismicCropBatch
        grid = []
        for il in ilines_grid:
            for xl in xlines_grid:
                if np.prod(crop_shape[:2]) - np.sum(filtering_matrix[il: il + crop_shape[0],
                                                                     xl: xl + crop_shape[1]]) > filter_threshold:
                    for h in heights_grid:
                        point = [cube_name, il, xl, h]
                        grid.append(point)
        return ilines_grid, xlines_grid, heights_grid, np.array(grid, dtype=object)

    def show_grid(self, src_labels='labels', labels_indices=None, attribute='cube_values', plot_dict=None):
        """ Plot grid over selected surface to visualize how it overlaps data.

        Parameters
        ----------
        src_labels : str
            Labels to show below the grid.
            Defaults to `labels`.
        labels_indices : str
            Indices of items from `src_labels` to show below the grid.
        attribute : str
            Alias from :attr:`~Horizon.FUNC_BY_ATTR` to show below the grid.
        plot_dict : dict, optional
            Dict of plot parameters, such as:
                figsize : tuple
                    Size of resulted figure.
                title_fontsize : int
                    Font size of title over the figure.
                attr_* : any parameter for `plt.imshow`
                    Passed to attribute plotter
                grid_* : any parameter for `plt.hlines` and `plt.vlines`
                    Passed to grid plotter
                crop_* : any parameter for `plt.hlines` and `plt.vlines`
                    Passed to corners crops plotter
        """
        #pylint: disable=import-outside-toplevel
        from matplotlib import pyplot as plt

        labels_indices = labels_indices if isinstance(labels_indices, (tuple, list)) else [labels_indices]
        labels_indices = slice(None) if labels_indices[0] is None else labels_indices
        labels = self[self.grid_info['cube_name'], src_labels, labels_indices]

        # Calculate grid lines coordinates
        (x_min, x_max), (y_min, y_max) = self.grid_info['range'][:2]
        x_stride, y_stride = self.grid_info['strides'][:2]
        x_crop, y_crop = self.grid_info['crop_shape'][:2]
        x_lines = list(np.arange(0, x_max, x_stride)) + [x_max - x_crop]
        y_lines = list(np.arange(0, y_max, y_stride)) + [y_max - y_crop]

        default_plot_dict = {
            'figsize': (20 * x_max // y_max, 10),
            'title_fontsize': 18,
            'attr_cmap' : 'tab20b',
            'grid_color': 'darkslategray',
            'grid_linestyle': 'dashed',
            'crop_color': 'crimson',
            'crop_linewidth': 3
        }
        plot_dict = default_plot_dict if plot_dict is None else {**default_plot_dict, **plot_dict}
        attr_plot_dict = {k.split('attr_')[-1]: v for k, v in plot_dict.items() if k.startswith('attr_')}
        attr_plot_dict['zorder'] = 0
        grid_plot_dict = {k.split('grid_')[-1]: v for k, v in plot_dict.items() if k.startswith('grid_')}
        grid_plot_dict['zorder'] = 1
        crop_plot_dict = {k.split('crop_')[-1]: v for k, v in plot_dict.items() if k.startswith('crop_')}
        crop_plot_dict['zorder'] = 2

        _fig, axes = plt.subplots(ncols=len(labels), figsize=plot_dict['figsize'])
        axes = axes if isinstance(axes, np.ndarray) else [axes]

        for ax, label in zip(axes, labels):
            # Plot underlaying attribute
            underlay = label.load_attribute(attribute, transform={'fill_value': np.nan})
            if len(underlay.shape) == 3:
                underlay = underlay[:, :, underlay.shape[2] // 2].squeeze()
            underlay = underlay.T
            ax.imshow(underlay, **attr_plot_dict)
            ax.set_title("Grid over `{}` on `{}`".format(attribute, label.name), fontsize=plot_dict['title_fontsize'])

            # Set limits
            ax.set_xlim([x_min, x_max])
            ax.set_ylim([y_max, y_min])

            # Plot grid
            ax.vlines(x_lines, y_min, y_max, **grid_plot_dict)
            ax.hlines(y_lines, x_min, x_max, **grid_plot_dict)

            # Plot first crop
            ax.vlines(x=x_lines[0] + x_crop, ymin=y_min, ymax=y_crop, **crop_plot_dict)
            ax.hlines(y=y_lines[0] + y_crop, xmin=x_min, xmax=x_crop, **crop_plot_dict)

            # Plot last crop
            ax.vlines(x=x_lines[-1], ymin=y_max - x_crop, ymax=y_max, **crop_plot_dict)
            ax.hlines(y=y_lines[-1], xmin=x_max - y_crop, xmax=x_max, **crop_plot_dict)


>>>>>>> 6eaf7e60
    def mask_to_horizons(self, src, cube_name, threshold=0.5, averaging='mean', minsize=0,
                         dst='predicted_horizons', prefix='predict', src_grid_info='grid_info'):
        """ Convert mask to a list of horizons.

        Parameters
        ----------
        src : str or array
            Source-mask. Can be either a name of attribute or mask itself.
        dst : str
            Attribute to write the horizons in.
        threshold : float
            Parameter of mask-thresholding.
        averaging : str
            Method of pandas.groupby used for finding the center of a horizon
            for each (iline, xline).
        minsize : int
            Minimum length of a horizon to be saved.
        prefix : str
            Name of horizon to use.
        """
        #TODO: add `chunks` mode
        mask = getattr(self, src) if isinstance(src, str) else src

        grid_info = getattr(self, src_grid_info)

        horizons = Horizon.from_mask(mask, grid_info,
                                     threshold=threshold, averaging=averaging, minsize=minsize, prefix=prefix)
        if not hasattr(self, dst):
            setattr(self, dst, IndexedDict({ix: [] for ix in self.indices}))

        self[cube_name, dst] = horizons


    def merge_horizons(self, src, mean_threshold=2.0, adjacency=3, minsize=50):
        """ Iteratively try to merge every horizon in a list to every other, until there are no possible merges. """
        horizons = getattr(self, src)
        horizons = Horizon.merge_list(horizons, mean_threshold=mean_threshold, adjacency=adjacency, minsize=minsize)
        if isinstance(src, str):
            setattr(self, src, horizons)


    def compare_to_labels(self, horizon, src_labels='labels', offset=0, absolute=True,
                          printer=print, hist=True, plot=True):
        """ Compare given horizon to labels in dataset.

        Parameters
        ----------
        horizon : :class:`.Horizon`
            Horizon to evaluate.
        offset : number
            Value to shift horizon down. Can be used to take into account different counting bases.
        """
        for idx in self.indices:
            if horizon.geometry.name == self.geometries[idx].name:
                horizons_to_compare = self[idx, src_labels]
                break
        HorizonMetrics([horizon, horizons_to_compare]).evaluate('compare', agg=None,
                                                                absolute=absolute, offset=offset,
                                                                printer=printer, hist=hist, plot=plot)


<<<<<<< HEAD
    def show_slide(self, loc, idx=0, axis='iline', zoom_slice=None, src_labels='labels',
                   mode='overlap', n_ticks=5, delta_ticks=100, **kwargs):
=======
    def show_slide(self, loc, idx=0, axis='iline', zoom_slice=None, mode='overlap',
                   n_ticks=5, delta_ticks=100, src_labels='labels', **kwargs):
>>>>>>> 6eaf7e60
        """ Show full slide of the given cube on the given line.

        Parameters
        ----------
        loc : int
            Number of slide to load.
        axis : int
            Number of axis to load slide along.
        zoom_slice : tuple
            Tuple of slices to apply directly to 2d images.
        src_labels : str
            Dataset components to show as labels.
        idx : str, int
            Number of cube in the index to use.
        mode : str
            Way of showing results. Can be either `overlap` or `separate`.
        backend : str
            Backend to use for render. Can be either 'plotly' or 'matplotlib'. Whenever
            using 'plotly', also use slices to make the rendering take less time.
        """
        components = ('images', 'masks') if getattr(self, src_labels)[idx] else ('images',)
        cube_name = self.indices[idx]
        geometry = self.geometries[cube_name]
        crop_shape = np.array(geometry.cube_shape)

        axis = geometry.parse_axis(axis)
        point = np.array([[cube_name, 0, 0, 0]], dtype=object)
        point[0, axis + 1] = loc
        crop_shape[axis] = 1

        pipeline = (Pipeline()
                    .make_locations(points=point, shape=crop_shape)
                    .load_cubes(dst='images', src_labels=src_labels)
                    .normalize(src='images'))

        if 'masks' in components:
            use_labels = kwargs.pop('use_labels', 'all')
            width = kwargs.pop('width', 5)
            labels_pipeline = (Pipeline()
                               .create_masks(src_labels=src_labels, dst='masks', width=width,
                                             use_labels=use_labels, zero_to_nan=True))

            pipeline = pipeline + labels_pipeline

        batch = (pipeline << self).next_batch(len(self), n_epochs=None)
        imgs = [np.squeeze(getattr(batch, comp)) for comp in components]
        xticks = list(range(imgs[0].shape[0]))
        yticks = list(range(imgs[0].shape[1]))

        if zoom_slice:
            imgs = [img[zoom_slice] for img in imgs]
            xticks = xticks[zoom_slice[0]]
            yticks = yticks[zoom_slice[1]]

        # Plotting defaults
        header = geometry.axis_names[axis]
        total = geometry.cube_shape[axis]

        if axis in [0, 1]:
            xlabel = geometry.index_headers[1 - axis]
            ylabel = 'DEPTH'
        if axis == 2:
            xlabel = geometry.index_headers[0]
            ylabel = geometry.index_headers[1]

        xticks = xticks[::max(1, round(len(xticks) // (n_ticks - 1) / delta_ticks)) * delta_ticks] + [xticks[-1]]
        xticks = sorted(list(set(xticks)))
        yticks = yticks[::max(1, round(len(xticks) // (n_ticks - 1) / delta_ticks)) * delta_ticks] + [yticks[-1]]
        yticks = sorted(list(set(yticks)), reverse=True)

        if len(xticks) > 2 and (xticks[-1] - xticks[-2]) < delta_ticks:
            xticks.pop(-2)
        if len(yticks) > 2 and (yticks[0] - yticks[1]) < delta_ticks:
            yticks.pop(1)

        kwargs = {
            'mode': mode,
            'title_label': f'Data slice on cube `{geometry.displayed_name}`\n {header} {loc} out of {total}',
            'xlabel': xlabel,
            'ylabel': ylabel,
            'xticks': xticks,
            'yticks': yticks,
            'y': 1.02,
            **kwargs
        }

        plot_image(imgs, **kwargs)
        return batch


    def make_extension_grid(self, cube_name, crop_shape, labels_src='predicted_labels',
                            stride=10, batch_size=16, coverage=True, **kwargs):
        """ Create a non-regular grid of points in a cube for extension procedure.
        Each point defines an upper rightmost corner of a crop which contains a holey
        horizon.

        Parameters
        ----------
        cube_name : str
            Reference to the cube. Should be a valid key for the `labels_src` attribute.
        crop_shape : sequence
            The desired shape of the crops.
            Note that final shapes are made in both xline and iline directions. So if
            crop_shape is (1, 64, 64), crops of both (1, 64, 64) and (64, 1, 64) shape
            will be defined.
        labels_src : str or instance of :class:`.Horizon`
            Horizon to be extended.
        stride : int
            Distance between a horizon border and a corner of a crop.
        batch_size : int
            Batch size fed to the model.
        coverage : bool or array, optional
            A boolean array of size (ilines_len, xlines_len) indicating points that will
            not be used as new crop coordinates, e.g. already covered points.
            If True then coverage array will be initialized with zeros and updated with
            covered points.
            If False then all points from the horizon border will be used.
        """
        horizon = self[cube_name, labels_src, 0] if isinstance(labels_src, str) else labels_src

        zero_traces = horizon.geometry.zero_traces
        hor_matrix = horizon.full_matrix.astype(np.int32)
        coverage_matrix = np.zeros_like(zero_traces) if isinstance(coverage, bool) else coverage

        # get horizon boundary points in horizon.matrix coordinates
        border_points = np.array(list(zip(*np.where(horizon.boundaries_matrix))))

        # shift border_points to global coordinates
        border_points[:, 0] += horizon.i_min
        border_points[:, 1] += horizon.x_min

        crops, orders, shapes = [], [], []

        for i, point in enumerate(border_points):
            if coverage_matrix[point[0], point[1]] == 1:
                continue

            result = gen_crop_coordinates(point,
                                          hor_matrix, zero_traces,
                                          stride, crop_shape, horizon.geometry.depth,
                                          horizon.FILL_VALUE, **kwargs)
            if not result:
                continue
            new_point, shape, order = result
            crops.extend(new_point)
            shapes.extend(shape)
            orders.extend(order)

            if coverage is not False:
                for _point, _shape in zip(new_point, shape):
                    coverage_matrix[_point[0]: _point[0] + _shape[0],
                                    _point[1]: _point[1] + _shape[1]] = 1

        crops = np.array(crops, dtype=np.object).reshape(-1, 3)
        cube_names = np.array([cube_name] * len(crops), dtype=np.object).reshape(-1, 1)
        shapes = np.array(shapes)
        crops = np.concatenate([cube_names, crops], axis=1)

        crops_gen = (crops[i:i+batch_size]
                     for i in range(0, len(crops), batch_size))
        shapes_gen = (shapes[i:i+batch_size]
                      for i in range(0, len(shapes), batch_size))
        orders_gen = (orders[i:i+batch_size]
                      for i in range(0, len(orders), batch_size))

        self.grid_gen = lambda: next(crops_gen)
        self.shapes_gen = lambda: next(shapes_gen)
        self.orders_gen = lambda: next(orders_gen)
        self.grid_iters = - (-len(crops) // batch_size)
        self.grid_info = {'cube_name': cube_name,
                          'geometry': horizon.geometry}


    def assemble_crops(self, crops, grid_info='grid_info', order=(0, 1, 2), fill_value=None):
        """ Glue crops together in accordance to the grid.

        Note
        ----
        In order to use this action you must first call `make_grid` method of SeismicCubeset.

        Parameters
        ----------
        crops : sequence
            Sequence of crops.
        grid_info : dict or str
            Dictionary with information about grid. Should be created by `make_grid` method.
        order : tuple of int
            Axes-param for `transpose`-operation, applied to a mask before fetching point clouds.
            Default value of (2, 0, 1) is applicable to standart pipeline with one `rotate_axes`
            applied to images-tensor.
        fill_value : float
            Fill_value for background array if `len(crops) == 0`.

        Returns
        -------
        np.ndarray
            Assembled array of shape `grid_info['predict_shape']`.
        """
        if isinstance(grid_info, str):
            if not hasattr(self, grid_info):
                raise ValueError('Pass grid_info dictionary or call `make_grid` method to create grid_info.')
            grid_info = getattr(self, grid_info)

        # Do nothing if number of crops differ from number of points in the grid.
        if len(crops) != len(grid_info['grid_array']):
            raise ValueError('Length of crops must be equal to number of crops in a grid')

        if fill_value is None and len(crops) != 0:
            fill_value = np.min(crops)

        grid_array = grid_info['grid_array']
        crop_shape = grid_info['crop_shape']
        background = np.full(grid_info['predict_shape'], fill_value, dtype=crops[0].dtype)

        for j, (i, x, h) in enumerate(grid_array):
            crop_slice, background_slice = [], []

            for k, start in enumerate((i, x, h)):
                if start >= 0:
                    end = min(background.shape[k], start + crop_shape[k])
                    crop_slice.append(slice(0, end - start))
                    background_slice.append(slice(start, end))
                else:
                    crop_slice.append(slice(-start, None))
                    background_slice.append(slice(None))

            crop = crops[j]
            crop = np.transpose(crop, order)
            crop = crop[tuple(crop_slice)]
            previous = background[tuple(background_slice)]
            background[tuple(background_slice)] = np.maximum(crop, previous)

        return background

    def make_prediction(self, dst, pipeline, crop_shape, crop_stride, locations=None,
                        idx=0, src='predictions', chunk_shape=None, chunk_stride=None, batch_size=8,
                        agg='max', projection='ixh', threshold=0.5, pbar=True, order=(0, 1, 2)):
        """ Infer, assemble and dump predictions from pipeline.

        Parameters
        ----------
        dst : str or None
            Path to save predictions. If None, function returns `np.ndarray` with predictions.
        pipeline : Pipeline
            Pipeline for inference, `run_later` action must be provided.
        crop_shape : tuple
            Shape of crops. Must be the same as defined in pipeline. Is needed to create grid for each
            chunk of prediction.
        crop_stride : tuple or None
            Stride for crops, by default None (crop_stride is equal to crop_shape).
        locations : tuple of slices or None, optional
            Region of cube to infer, by default None. None means that prediction will be infered for the whole cube.
        idx : int, optional
            Index of the cube in dataset to infer, by default 0.
        src : str, optional
            Variable of pipeline which stores predictions, by default 'predictions'.
        chunk_shape : tuple or None, optional
            Shape of chunk to split initial cube, by default None. Pipeline will be executed chunk-wise,
            then prediction will be aggregated and stored to `'dst'`. None means that chunk has shape of
            the whole cube.
        chunk_stride : tuple or None, optional
            Stride for crops, by default None (chunk_stride is equal to chunk_shape).
        batch_size : int, optional
            Batch size for `make_grid`, by default 8
        agg : str, optional
            Aggregation for chunks, by default 'max'
        projection : str, optional
            Projections to create in hdf5 file, by default 'ixh'
        threshold : float, optional
            Threshold to transform predictions to 'points' format, by default 0.5
        pbar : bool, optional
            Progress bar, by default True
        order : tuple of int
            Passed directly to :meth:`.assemble_crops`.
        """
        cube_shape = self.geometries[idx].cube_shape

        if locations is None:
            locations = [(0, s) for s in cube_shape]
        else:
            locations = [(item.start or 0, item.stop or stop) for item, stop in zip(locations, cube_shape)]
        locations = np.array(locations)
        output_shape = locations[:, 1] - locations[:, 0]

        chunk_shape = fill_defaults(chunk_shape, output_shape)
        chunk_shape = np.minimum(np.array(chunk_shape), np.array(output_shape))
        chunk_stride = fill_defaults(chunk_stride, chunk_shape)

        predictions_generator = self._predictions_generator(idx, pipeline, locations, output_shape,
                                                            chunk_shape, chunk_stride, crop_shape, crop_stride,
                                                            batch_size, src, pbar, order)

        return SeismicGeometry.create_file_from_iterable(predictions_generator, output_shape,
                                                         chunk_shape, chunk_stride, dst, agg, projection, threshold)

    def _predictions_generator(self, idx, pipeline, locations, output_shape, chunk_shape, chunk_stride,
                               crop_shape, crop_stride, batch_size, src, pbar, order):
        """ Apply inference pipeline to each chunk. Returns position of predictions and corresponding array. """
        geometry = self.geometries[idx]
        cube_shape = geometry.cube_shape

        chunk_grid = self._make_regular_grid(idx, chunk_shape, ilines=locations[0], xlines=locations[1],
                                             heights=locations[2], filtering_matrix=geometry.zero_traces,
                                             strides=chunk_stride)[-1][:, 1:]

        if pbar:
            total = self._compute_total_batches_in_all_chunks(idx, chunk_grid, chunk_shape,
                                                              crop_shape, crop_stride, batch_size)
            progress_bar = tqdm(total=total)

        for lower_bound in chunk_grid:
            upper_bound = np.minimum(lower_bound + chunk_shape, cube_shape)
            self.make_grid(
                self.indices[idx], crop_shape,
                *list(zip(lower_bound, upper_bound)),
                strides=crop_stride, batch_size=batch_size
            )
            chunk_pipeline = pipeline << self
            for _ in range(self.grid_iters):
                _ = chunk_pipeline.next_batch(len(self))
                if pbar:
                    progress_bar.update(1)
            prediction = self.assemble_crops(chunk_pipeline.v(src), order=order)
            prediction = prediction[:output_shape[0], :output_shape[1], :output_shape[2]]
            position = lower_bound - np.array([locations[i][0] for i in range(3)])
            yield position, prediction
        if pbar:
            progress_bar.close()

    def add_geometries_targets(self, paths, dst='geom_targets'):
        """ Create targets from given cubes.

        Parameters
        ----------
        paths : dict
            Mapping from indices to txt paths with target cubes.
        dst : str, optional
            Name of attribute to put targets in, by default 'geom_targets'
        """
        if not hasattr(self, dst):
            setattr(self, dst, IndexedDict({ix: None for ix in self.indices}))

        for ix in self.indices:
            getattr(self, dst)[ix] = SeismicGeometry(paths[ix])

    def _compute_total_batches_in_all_chunks(self, idx, chunk_grid, chunk_shape, crop_shape, crop_stride, batch_size):
        """ Is needed to use progress bar in `make_prediction`. """
        total = 0
        for lower_bound in chunk_grid:
            upper_bound = np.minimum(lower_bound + chunk_shape, self.geometries[idx].cube_shape)
            self.make_grid(
                self.indices[idx], crop_shape,
                *list(zip(lower_bound, upper_bound)),
                strides=crop_stride, batch_size=batch_size
            )
            total += self.grid_iters
        return total


    # Task-specific loaders

    def load(self, label_dir=None, filter_zeros=True, dst_labels='labels',
             labels_class=None, p=None, bins=None, **kwargs):
        """ Load everything: geometries, point clouds, labels, samplers.

        Parameters
        ----------
        label_dir : str
            Relative path from each cube to directory with labels.
        filter_zeros : bool
            Whether to remove labels on zero-traces.
        dst_labels : str
            Class attribute to put loaded data into.
        labels_class : class
            Class to use for labels creation.
            See details in :meth:`.create_labels`.
        p : sequence of numbers
            Proportions of different cubes in sampler.
        bins : TODO
        """
        _ = kwargs
        label_dir = label_dir or '/INPUTS/HORIZONS/RAW/*'

        paths_txt = {}
        for idx in self.indices:
            dir_path = '/'.join(self.index.get_fullpath(idx).split('/')[:-1])
            label_dir_ = label_dir if isinstance(label_dir, str) else label_dir[idx]
            dir_ = glob(dir_path + label_dir_)
            if len(dir_) == 0:
                warn("No labels in {}".format(dir_path))
            paths_txt[idx] = dir_
        self.load_geometries(**kwargs)
        self.create_labels(paths=paths_txt, filter_zeros=filter_zeros, dst=dst_labels,
                           labels_class=labels_class, **kwargs)
        self._p, self._bins = p, bins # stored for later sampler creation


class Modificator:
    """ Converts array to `object` dtype and prepends the `cube_name` column.
    Picklable, unlike inline lambda function.
    """
    def __init__(self, cube_name):
        self.cube_name = cube_name

    def __call__(self, points):
        points = points.astype(np.object)
        return np.concatenate([np.full((len(points), 1), self.cube_name), points], axis=1)<|MERGE_RESOLUTION|>--- conflicted
+++ resolved
@@ -1,18 +1,9 @@
-<<<<<<< HEAD
 """ Container for storing seismic data and labels. """
-#pylint: disable=too-many-lines
+#pylint: disable=too-many-lines, too-many-arguments
 import os
 from glob import glob
 from warnings import warn
 import contextlib
-=======
-""" Contains container for storing dataset of seismic crops. """
-#pylint: disable=too-many-lines, too-many-arguments
-import os
-from glob import glob
-from warnings import warn
-from collections import defaultdict
->>>>>>> 6eaf7e60
 
 import numpy as np
 from tqdm.auto import tqdm
@@ -164,19 +155,8 @@
                 self.geometries[ix].log()
 
 
-<<<<<<< HEAD
-    def convert_to_hdf5(self, postfix=''):
-        """ Converts every cube in dataset from `.segy` to `.hdf5`. """
-        for ix in self.indices:
-            self.geometries[ix].make_hdf5(postfix=postfix)
-
-
-    def create_labels(self, paths=None, filter_zeros=True, dst='labels', labels_class=None, sort=None, **kwargs):
+    def create_labels(self, paths=None, filter_zeros=True, dst='labels', labels_class=None, sort=False, bar=False, **kwargs):
         """ Create labels (horizons, facies, etc) from given paths and optionaly sort them.
-=======
-    def create_labels(self, paths=None, filter_zeros=True, dst='labels', labels_class=None, bar=False, **kwargs):
-        """ Create labels (horizons, facies, etc) from given paths.
->>>>>>> 6eaf7e60
 
         Parameters
         ----------
@@ -189,13 +169,10 @@
         labels_class : class
             Class to use for labels creation. If None, infer from `geometries`.
             Defaults to None.
-<<<<<<< HEAD
-        sort : 'h_min', 'h_mean', 'h_max' or None
+        sort : 'h_min', 'h_mean', 'h_max' or False
             Whether sort loaded labels by one of its attributes or not.
-=======
         bar : bool
             Progress bar for labels loading. Defaults to False.
->>>>>>> 6eaf7e60
         Returns
         -------
         SeismicCubeset
@@ -210,11 +187,6 @@
                     labels_class = Horizon
                 else:
                     labels_class = UnstructuredHorizon
-<<<<<<< HEAD
-            label_list = [labels_class(path, self.geometries[idx], **kwargs) for path in paths[idx]]
-            if sort is not None:
-                label_list.sort(key=lambda label: getattr(label, sort))
-=======
             pbar = tqdm(paths[idx], disable=(not bar))
             label_list = []
             for path in pbar:
@@ -222,8 +194,8 @@
                     continue
                 pbar.set_description(os.path.basename(path))
                 label_list += [labels_class(path, self.geometries[idx], **kwargs)]
-            label_list.sort(key=lambda label: label.h_mean)
->>>>>>> 6eaf7e60
+            if sort:
+                label_list.sort(key=lambda label: getattr(label, sort))
             if filter_zeros:
                 _ = [getattr(item, 'filter')() for item in label_list]
             self[idx, dst] = [item for item in label_list if len(item.points) > 0]
@@ -707,8 +679,6 @@
             'unfiltered_length': len(ilines_grid) * len(xlines_grid) * len(heights_grid)
         }
 
-<<<<<<< HEAD
-=======
     def _make_regular_grid(self, cube_name, crop_shape, ilines=None, xlines=None, heights=None,
                            strides=None, overlap=None, overlap_factor=None,
                            filtering_matrix=None, filter_threshold=0):
@@ -825,7 +795,6 @@
             ax.hlines(y=y_lines[-1], xmin=x_max - y_crop, xmax=x_max, **crop_plot_dict)
 
 
->>>>>>> 6eaf7e60
     def mask_to_horizons(self, src, cube_name, threshold=0.5, averaging='mean', minsize=0,
                          dst='predicted_horizons', prefix='predict', src_grid_info='grid_info'):
         """ Convert mask to a list of horizons.
@@ -887,13 +856,8 @@
                                                                 printer=printer, hist=hist, plot=plot)
 
 
-<<<<<<< HEAD
-    def show_slide(self, loc, idx=0, axis='iline', zoom_slice=None, src_labels='labels',
-                   mode='overlap', n_ticks=5, delta_ticks=100, **kwargs):
-=======
     def show_slide(self, loc, idx=0, axis='iline', zoom_slice=None, mode='overlap',
                    n_ticks=5, delta_ticks=100, src_labels='labels', **kwargs):
->>>>>>> 6eaf7e60
         """ Show full slide of the given cube on the given line.
 
         Parameters
