--- conflicted
+++ resolved
@@ -186,11 +186,7 @@
         all_params = {**mode_defaults, **kwargs}
 
         data = cls.make_nested_data(data=data, separate=separate)
-<<<<<<< HEAD
-        axes = cls.make_or_parse_axes(data=data, mode=mode, separate=separate, all_params=all_params)
-=======
         axes = cls.make_or_parse_axes(data=data, mode=mode, shapes=shapes, all_params=all_params)
->>>>>>> aab2cf64
         for ax_num, (ax_data, ax) in enumerate(zip(data, axes)):
             index_condition = None if separate else lambda x: isinstance(x, list)
             ax_params = filter_parameters(all_params, index=ax_num, index_condition=index_condition)
@@ -224,12 +220,8 @@
         return [[item] if isinstance(item, np.ndarray) else item for item in data]
 
     @classmethod
-<<<<<<< HEAD
-    def infer_figsize(cls, data, mode, order_axes, ncols, nrows, scale, xlim, ylim):
-=======
     def infer_figsize(cls, data, mode, shapes, ncols, nrows,
                       order_axes=None, scale=1, aspect=None, xlim=(None, None), ylim=(None, None)):
->>>>>>> aab2cf64
         """" Infer figure size from aspect ratios of provided data. """
         MODE_TO_FIGSIZE = {'wiggle' : (12, 7),
                            'curve': (15, 5)}
@@ -237,42 +229,6 @@
         DEFAULT_COLUMN_WIDTH = int(8 * scale)
         DEFAULT_ROW_HEIGHT = int(5 * scale)
 
-<<<<<<< HEAD
-        if mode == 'imshow':
-            if not isinstance(xlim, list):
-                xlim = [xlim] * len(data)
-            if not isinstance(ylim, list):
-                ylim = [ylim] * len(data)
-
-            shapes = []
-            for num, item in enumerate(data):
-                shape = item[0].shape if isinstance(item, list) else item.shape
-
-                min_height = xlim[num][0] or 0
-                max_height = xlim[num][1] or shape[order_axes[1]]
-                subplot_height = abs(max_height - min_height)
-
-                min_width = ylim[num][0] or shape[order_axes[0]]
-                max_width = ylim[num][1] or 0
-                subplot_width = abs(max_width - min_width)
-
-                shapes.append((subplot_width, subplot_height))
-            shapes += [(0, 0)] * (ncols * nrows - len(shapes))
-
-            heights, widths = np.array(shapes).reshape((nrows, ncols, 2)).transpose(2, 0, 1)
-            max_height, max_width = heights.sum(axis=0).max(), widths.sum(axis=1).max()
-            ratio = max_height / max_width
-
-            fig_width = min(30, DEFAULT_COLUMN_WIDTH * ncols)
-            fig_height = max(DEFAULT_ROW_HEIGHT * nrows, fig_width * ratio)
-            figsize = (fig_width, fig_height)
-        elif mode == 'hist':
-            fig_width = DEFAULT_COLUMN_WIDTH * ncols
-            fig_height = DEFAULT_ROW_HEIGHT * nrows
-            figsize = (fig_width, fig_height)
-        else:
-            figsize = MODE_TO_FIGSIZE[mode]
-=======
         data_shapes = [np.max([layer_data.shape for layer_data in subplot_data], axis=0) for subplot_data in data]
         if isinstance(shapes, list):
             data_shapes += shapes
@@ -334,24 +290,10 @@
                 height = width / aspect
 
             figsize = (width, height)
->>>>>>> aab2cf64
 
         return figsize
 
     @staticmethod
-<<<<<<< HEAD
-    def infer_cols_rows(n_subplots, params, default_ncols=4):
-        """ Infer number of columns or/and rows for ploting provided number of subplots. """
-        ncols = params.pop('ncols', None)
-        nrows = params.pop('nrows', None)
-
-        ceil_div = lambda a, b: -(-a // b)
-        if ncols is None and nrows is None:
-            ncols = min(default_ncols, n_subplots)
-            nrows = ceil_div(n_subplots, ncols)
-        elif ncols is None:
-            ncols = ceil_div(n_subplots, ncols)
-=======
     def infer_cols_rows(n_subplots, ncols=None, nrows=None, **_):
         """ Infer number of columns or/and rows for ploting provided number of subplots. """
         DEFAULT_NCOLS = 4
@@ -362,25 +304,12 @@
             nrows = ceil_div(n_subplots, ncols)
         elif ncols is None:
             ncols = ceil_div(n_subplots, nrows)
->>>>>>> aab2cf64
         elif nrows is None:
             nrows = ceil_div(n_subplots, ncols)
 
         return ncols, nrows
 
     @classmethod
-<<<<<<< HEAD
-    def make_or_parse_axes(cls, data, mode, separate, all_params):
-        """ Create figure and axes if needed, else use provided. """
-        axes = all_params.pop('axis', None)
-        axes = all_params.pop('axes', axes)
-        axes = all_params.pop('ax', axes)
-
-        n_subplots = 1
-        if isinstance(data, list):
-            if separate or any(isinstance(item, list) for item in data):
-                n_subplots = len(data)
-=======
     def make_or_parse_axes(cls, data, mode, shapes, all_params):
         """ Create figure and axes if needed, else use provided. """
         axes = all_params.pop('axes', None)
@@ -394,23 +323,11 @@
             n_subplots += 1
         else:
             n_subplots += shapes
->>>>>>> aab2cf64
 
         if axes is None:
             FIGURE_KEYS = ['figsize', 'facecolor', 'dpi', 'ncols', 'nrows', 'tight_layout']
             params = filter_parameters(all_params, FIGURE_KEYS, prefix='figure_')
 
-<<<<<<< HEAD
-            ncols, nrows = cls.infer_cols_rows(n_subplots, params)
-            params['ncols'], params['nrows'] = ncols, nrows
-
-            order_axes = all_params.get('order_axes', cls.IMSHOW_DEFAULTS['order_axes'])
-            scale = all_params.get('scale', 1)
-            xlim = all_params.get('xlim', (None, None))
-            ylim = all_params.get('ylim', (None, None))
-            default_figsize = cls.infer_figsize(data, mode, order_axes, ncols, nrows, scale, xlim, ylim)
-            params['figsize'] = params.get('figsize', default_figsize)
-=======
             if n_subplots > 0:
                 ncols, nrows = cls.infer_cols_rows(n_subplots, **params)
                 params['ncols'], params['nrows'] = ncols, nrows
@@ -419,7 +336,6 @@
                     INFER_FIGSIZE_KEYS = ['order_axes', 'scale', 'aspect', 'xlim', 'ylim']
                     infer_figsize_params = filter_parameters(all_params, INFER_FIGSIZE_KEYS)
                     params['figsize'] = cls.infer_figsize(data, mode, shapes, ncols, nrows, **infer_figsize_params)
->>>>>>> aab2cf64
 
             params['tight_layout'] = params.get('tight_layout', True)
 
