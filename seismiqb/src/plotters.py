--- conflicted
+++ resolved
@@ -42,59 +42,6 @@
     return background
 
 
-<<<<<<< HEAD
-=======
-def convert_kwargs(mode, backend, kwargs):
-    """ Update kwargs-dict to match chosen backend: update keys of the dict and
-    values in some cases.
-    """
-    if backend == 'matplotlib':
-        # make conversion-dict for kwargs-keys
-        if mode in ['single', 'rgb', 'overlap', 'histogram', 'curve', 'histogram', 'wiggle']:
-            keys_converter = {'title': 'label', 't':'label'}
-        elif mode in ['separate']:
-            keys_converter = {'title': 't', 'label': 't'}
-
-        keys_converter = {
-            **keys_converter,
-            'zmin': 'vmin', 'zmax': 'vmax',
-            'xaxis': 'xlabel', 'yaxis': 'ylabel'
-        }
-        # make conversion-procedure for key-value pairs
-        def converter(k, v):
-            if k in ('xaxis', 'yaxis'):
-                return keys_converter[k], v['title_text']
-            return keys_converter[k], v
-    else:
-        # make conversion-dict for kwargs-keys
-        keys_converter = {
-            'label': 'title', 't': 'title',
-            'xlabel': 'xaxis', 'ylabel': 'yaxis',
-            'vmin': 'zmin', 'vmax': 'zmax',
-        }
-
-        # make conversion-procedure for key-value pairs
-        def converter(k, v):
-            if k == 'xlabel':
-                return keys_converter[k], {'title_text': v,
-                                           'automargin': True,
-                                           'titlefont': {'size': kwargs.get('fontsize', 30)}}
-            if k == 'ylabel':
-                return keys_converter[k], {'title_text': v,
-                                           'titlefont': {'size': kwargs.get('fontsize', 30)},
-                                           'automargin': True,
-                                           'autorange': 'reversed'}
-            return keys_converter[k], v
-
-    # perform conversion inplace
-    for key in keys_converter:
-        if key in kwargs:
-            value = kwargs.get(key)
-            new_k, new_v = converter(key, value)
-            kwargs[new_k] = new_v
-
-
->>>>>>> 2b5e676e
 def filter_kwargs(kwargs, keys):
     """ Filter the dict of kwargs leaving only supplied keys.
     """
@@ -366,7 +313,6 @@
         self.save_and_show(fig, **updated)
 
 
-<<<<<<< HEAD
     def grid(self, images, single_kwargs=None, **kwargs):
         """ Make grid of plots using range of images and info about how the grid should be organized.
 
@@ -442,8 +388,6 @@
         self.save_and_show(fig)
 
 
-=======
->>>>>>> 2b5e676e
     def overlap(self, images, **kwargs):
         """ Plot several images on one canvas using matplotlib: render the first one in greyscale
         and the rest ones in 'rgb' channels, one channel for each image.
@@ -768,11 +712,6 @@
 
         self.save_and_show(plt, **updated)
 
-<<<<<<< HEAD
-=======
-
-
->>>>>>> 2b5e676e
 class PlotlyPlotter:
     """ Plotting backend for plotly.
     """
