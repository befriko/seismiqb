--- conflicted
+++ resolved
@@ -5,11 +5,7 @@
 from scipy.spatial import Delaunay
 
 from ..plotters import plot_image, show_3d
-<<<<<<< HEAD
-from ..utils import apply_nested, filter_simplices
-=======
 from ..utils import AugmentedList, DelegatingList, filter_simplices
->>>>>>> aab2cf64
 
 
 
@@ -73,14 +69,8 @@
 
     def show(self, attributes='depths', mode='imshow', return_figure=False, **kwargs):
         """ Field visualization with custom naming scheme. """
-<<<<<<< HEAD
-        prefix = self.find_self()
-        add_prefix = partial(self._show_add_prefix, prefix=prefix)
-        attributes = apply_nested(add_prefix, attributes)
-=======
         attributes = DelegatingList(attributes)
         attributes = attributes.apply(self._show_add_prefix, prefix=self.find_self())
->>>>>>> aab2cf64
 
         kwargs = {
             'suptitle_label': f'`{self.name}` on field `{self.field.displayed_name}`',
