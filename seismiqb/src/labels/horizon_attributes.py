--- conflicted
+++ resolved
@@ -461,15 +461,11 @@
     @transformable
     def get_property(self, src, **_):
         """ Load a desired instance attribute. Decorated to allow additional postprocessing steps. """
-<<<<<<< HEAD
-        return getattr(self, src)
-=======
         data = copy(getattr(self, src, None))
         if data is None:
             aliases = list(self.ALIAS_TO_ATTRIBUTE.keys())
             raise ValueError(f'Unknown `src` {src}. Expected a matrix-property or one of {aliases}.')
         return data
->>>>>>> 3c844b61
 
     @lru_cache(maxsize=1, apply_by_default=False, copy_on_return=True)
     @transformable
