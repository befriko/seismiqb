""" Contains container for storing dataset of seismic crops. """
import dill

import numpy as np

from ..batchflow import Dataset, Sampler
from ..batchflow import HistoSampler, NumpySampler, ConstantSampler
from .seismic_geometry import SeismicGeometry
from .seismic_crop_batch import SeismicCropBatch

from .utils import read_point_cloud, make_labels_dict


class SeismicCubeset(Dataset):
    """ Stores indexing structure for dataset of seismic cubes along with additional structures.
    """
    def __init__(self, index, batch_class=SeismicCropBatch, preloaded=None, *args, **kwargs):
        """ Initialize additional attributes.
        """
        super().__init__(index, batch_class=batch_class, preloaded=preloaded, *args, **kwargs)
        self.geometries = {ix: SeismicGeometry(self.index.get_fullpath(ix)) for ix in self.indices}
        self.point_clouds = {ix: np.array([]) for ix in self.indices}
        self.labels = {ix: dict() for ix in self.indices}
        self.samplers = {ix: None for ix in self.indices}
        self.sampler = None

        self.grid_gen, self.grid_info, self.grid_iters = None, None, None


    def load_geometries(self, path=None, scalers=False, mode='full', logs=True):
        """ Load geometries into dataset-attribute.

        Parameters
        ----------
        path : str
            Path to load geometries from.

        scalers : bool
            Whether to make callables to scale initial values in .sgy cube to
            [0, 1] range. It takes quite a lot of time.

        mode : one of 'full', 'random'
            Sampler creating mode. Determines amount of trace to check to find
            cube minimum/maximum values.

        logs : bool
            Whether to create logs. If True, .log file is created next to .sgy-cube location.

        Returns
        -------
        SeismicCubeset
            Same instance with loaded geometries.
        """
        if isinstance(path, str):
            with open(path, 'rb') as file:
                self.geometries = dill.load(file)
        else:
            for ix in self.indices:
                self.geometries[ix].load()
                if scalers:
                    self.geometries[ix].make_scalers(mode=mode)
                if logs:
                    self.geometries[ix].log()
        return self


    def save_geometries(self, save_to):
        """ Save dill-serialized geometries for a dataset of seismic-cubes on disk.
        """
        if isinstance(save_to, str):
            with open(save_to, 'wb') as file:
                dill.dump(self.geometries, file)

        return self


    def load_point_clouds(self, paths=None, path=None, **kwargs):
        """ Load point-cloud of labels for each cube in dataset.

        Parameters
        ----------
        paths : dict
            Mapping from indices to txt paths with labels.

        path : str
            Path to load point clouds from.

        Returns
        -------
        SeismicCubeset
            Same instance with loaded point clouds.
        """
        if isinstance(path, str):
            with open(path, 'rb') as file:
                self.point_clouds = dill.load(file)
        else:
            for ix in self.indices:
                self.point_clouds[ix] = read_point_cloud(paths[ix], **kwargs)
        return self


    def save_point_clouds(self, save_to):
        """ Save dill-serialized point clouds for a dataset of seismic-cubes on disk.
        """
        if isinstance(save_to, str):
            with open(save_to, 'wb') as file:
                dill.dump(self.point_clouds, file)

        return self


    def load_labels(self, path=None, transforms=None, src='point_clouds'):
        """ Make labels in inline-xline coordinates using cloud of points and supplied transforms.

        Parameters
        ----------
        path : str
            Path to load labels from.

        transforms : dict
            Mapping from indices to callables. Each callable should define
            way to map point from absolute coordinates (X, Y world-wise) to
            cube specific (ILINE, XLINE) and take array of shape (N, 3) as input.

        src : str
            Attribute with saved point clouds.

        Returns
            Same instance with loaded labels.
        """
        #pylint: disable=unreachable, no-else-raise
        point_clouds = getattr(self, src) if isinstance(src, str) else src
        transforms = transforms or dict()

        if isinstance(path, str):
            raise NotImplementedError("Numba dicts are yet to support serializing")
            with open(path, 'rb') as file:
                self.labels = dill.load(file)
        else:
            for ix in self.indices:
                point_cloud = point_clouds.get(ix)
                geom = getattr(self, 'geometries').get(ix)
                transform = transforms.get(ix) or geom.abs_to_lines
                self.labels[ix] = make_labels_dict(transform(point_cloud))
        return self


    def save_labels(self, save_to):
        """ Save dill-serialized labels for a dataset of seismic-cubes on disk.
        """
        #pylint: disable=unreachable, no-else-raise
        raise NotImplementedError("Numba dicts are yet to support serializing")
        if isinstance(save_to, str):
            with open(save_to, 'wb') as file:
                dill.dump(self.labels, file)

        return self


    def load_samplers(self, path=None, mode='hist', p=None,
                      transforms=None, **kwargs):
        """ Create samplers for every cube and store it in `samplers`
        attribute of passed dataset. Also creates one combined sampler
        and stores it in `sampler` attribute of passed dataset.

        Parameters
        ----------
        path : str
            Path to load samplers from.

        mode : str or Sampler
            Type of sampler to be created.
            If 'hist', then sampler is estimated from given labels.
            If 'numpy', then sampler is created with `kwargs` parameters.
            If instance of Sampler is provided, it must generate points from unit cube.

        p : list
            Weights for each mixture in final sampler.

        transforms : dict
            Mapping from indices to callables. Each callable should define
            way to map point from absolute coordinates (X, Y world-wise) to
            cube local specific and take array of shape (N, 3) as input.

        Note
        ----
        Passed `dataset` must have `geometries` and `labels` attributes if
        you want to create HistoSampler.
        """
        # pylint: disable=cell-var-from-loop
        lowcut, highcut = [0, 0, 0], [1, 1, 1]
        transforms = transforms or dict()

        if isinstance(path, str):
            with open(path, 'rb') as file:
                samplers = dill.load(file)

        else:
            samplers = {}
            if not isinstance(mode, dict):
                mode = {ix:mode for ix in self.indices}

            for ix in self.indices:
                if isinstance(mode[ix], Sampler):
                    sampler = mode[ix]
                elif mode[ix] == 'numpy':
                    sampler = NumpySampler(**kwargs)
                elif mode[ix] == 'hist':
                    point_cloud = getattr(self, 'point_clouds')[ix]

                    geom = getattr(self, 'geometries')[ix]
                    offsets = np.array([geom.ilines_offset, geom.xlines_offset, 0])
                    cube_shape = np.array(geom.cube_shape)
                    to_cube = lambda points: (points - offsets)/cube_shape
                    default = lambda points: to_cube(geom.abs_to_lines(points))

                    transform = transforms.get(ix) or default
                    cube_array = transform(point_cloud)

                    bins = kwargs.get('bins') or 100
                    sampler = HistoSampler(np.histogramdd(cube_array, bins=bins))
                else:
                    sampler = NumpySampler('u', low=0, high=1, dim=3)

                sampler = sampler.truncate(low=lowcut, high=highcut)
                samplers.update({ix: sampler})
        self.samplers = samplers

        # One sampler to rule them all
        p = p or [1/len(self) for _ in self.indices]

        sampler = 0 & NumpySampler('n', dim=4)
        for i, ix in enumerate(self.indices):
            sampler_ = (ConstantSampler(ix)
                        & samplers[ix].apply(lambda d: d.astype(np.object)))
            sampler = sampler | (p[i] & sampler_)
        self.sampler = sampler
        return self


    def save_samplers(self, save_to):
        """ Save dill-serialized samplers for a dataset of seismic-cubes on disk.
        """
        if isinstance(save_to, str):
            with open(save_to, 'wb') as file:
                dill.dump(self.samplers, file)

        return self


    def save_attr(self, name, save_to):
        """ Save attribute of dataset to disk. """
        if isinstance(save_to, str):
            with open(save_to, 'wb') as file:
                dill.dump(getattr(self, name), file)
<<<<<<< HEAD
            print('{} are saved to {}'.format(name, save_to))
        return self


    def make_grid(self, cube_name, crop_shape,
                  ilines_range, xlines_range, h_range,
                  strides=None, batch_size=16):
        """ Create regular grid of points in cube. """
        geom = self.geometries[cube_name]
        strides = strides or crop_shape

        # Making sure that ranges are within cube bounds
        i_low = min(geom.ilines_len-crop_shape[0], ilines_range[0])
        i_high = min(geom.ilines_len-crop_shape[0], ilines_range[1])

        x_low = min(geom.xlines_len-crop_shape[1], xlines_range[0])
        x_high = min(geom.xlines_len-crop_shape[1], xlines_range[1])

        h_low = min(geom.depth-crop_shape[2], h_range[0])
        h_high = min(geom.depth-crop_shape[2], h_range[1])

        # Every point in grid contains reference to cube
        # in order to be valid input for `crop` action of SeismicCropBatch
        grid = []
        for il in np.arange(i_low, i_high+1, strides[0]):
            for xl in np.arange(x_low, x_high+1, strides[1]):
                for h in np.arange(h_low, h_high+1, strides[2]):
                    point = [cube_name, il, xl, h]
                    grid.append(point)
        grid = np.array(grid, dtype=object)

        # Creating  and storing all the necessary things
        grid_gen = (grid[i:i+batch_size]
                    for i in range(0, len(grid), batch_size))

        offsets = np.array([min(grid[:, 1]),
                            min(grid[:, 2]),
                            min(grid[:, 3])])

        predict_shape = (i_high-i_low+crop_shape[0],
                         x_high-x_low+crop_shape[1],
                         h_high-h_low+crop_shape[2])

        slice_ = (slice(0, i_high-i_low, 1),
                  slice(0, x_high-x_low, 1),
                  slice(0, h_high-h_low, 1))

        grid_array = grid[:, 1:].astype(int) - offsets

        self.grid_gen = lambda: next(grid_gen)
        self.grid_iters = - (-len(grid) // batch_size)
        self.grid_info = {'grid_array': grid_array,
                          'predict_shape': predict_shape,
                          'slice': slice_,
                          'crop_shape': crop_shape}
=======

>>>>>>> 093d333a
        return self<|MERGE_RESOLUTION|>--- conflicted
+++ resolved
@@ -253,8 +253,7 @@
         if isinstance(save_to, str):
             with open(save_to, 'wb') as file:
                 dill.dump(getattr(self, name), file)
-<<<<<<< HEAD
-            print('{} are saved to {}'.format(name, save_to))
+
         return self
 
 
@@ -309,7 +308,4 @@
                           'predict_shape': predict_shape,
                           'slice': slice_,
                           'crop_shape': crop_shape}
-=======
-
->>>>>>> 093d333a
         return self