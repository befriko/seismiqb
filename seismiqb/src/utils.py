""" Utility functions. """
from math import isnan
from collections import OrderedDict, defaultdict
from threading import RLock
from functools import wraps
from hashlib import blake2b

from tqdm import tqdm
import numpy as np
import pandas as pd
import segyio

from numba import njit, prange
from ..batchflow import Sampler



def file_print(msg, path):
    """ Print to file. """
    with open(path, 'w') as file:
        print(msg, file=file)



class SafeIO:
    """ Opens the file handler with desired `open` function, closes it at destruction.
    Can log open and close actions to the `log_file`.
    getattr, getitem and `in` operator are directed to the `handler`.
    """
    def __init__(self, path, opener=open, log_file=None, **kwargs):
        self.path = path
        self.log_file = log_file
        self.handler = opener(path, **kwargs)

        if self.log_file:
            self._info(self.log_file, f'Opened {self.path}')

    def _info(self, log_file, msg):
        with open(log_file, 'a') as f:
            f.write('\n' + msg)

    def __getattr__(self, key):
        return getattr(self.handler, key)

    def __getitem__(self, key):
        return self.handler[key]

    def __contains__(self, key):
        return key in self.handler

    def __del__(self):
        self.handler.close()

        if self.log_file:
            self._info(self.log_file, f'Closed {self.path}')


class IndexedDict(OrderedDict):
    """ Allows to use both indices and keys to subscript. """
    def __getitem__(self, key):
        if isinstance(key, int):
            key = list(self.keys())[key]
        return super().__getitem__(key)

class HashableDict(dict):
    """ Dict with redefined hash to allow using it as a key. """
    def __hash__(self):
        return hash(tuple(sorted(self.items())))

def stable_hash(key):
    """ Hash that stays the same between different runs of Python interpreter. """
    if not isinstance(key, (str, bytes)):
        key = ''.join(sorted(str(key)))
    if not isinstance(key, bytes):
        key = key.encode('ascii')
    return str(blake2b(key).hexdigest())

class Singleton:
    """ There must be only one!"""
    instance = None
    def __init__(self):
        if not Singleton.instance:
            Singleton.instance = self

class lru_cache:
    """ Thread-safe least recent used cache. Must be applied to class methods.
    Adds the `use_cache` argument to the decorated method to control whether the caching logic is applied.
    Stored values are individual for each instance of the class.

    Parameters
    ----------
    maxsize : int
        Maximum amount of stored values.
    attributes: None, str or sequence of str
        Attributes to get from object and use as additions to key.
    apply_by_default : bool
        Whether the cache logic is on by default.

    Examples
    --------
    Store loaded slides::

    @lru_cache(maxsize=128)
    def load_slide(cube_name, slide_no):
        pass

    Notes
    -----
    All arguments to the decorated method must be hashable.
    """
    #pylint: disable=invalid-name, attribute-defined-outside-init
    def __init__(self, maxsize=None, attributes=None, apply_by_default=True):
        self.maxsize = maxsize
        self.apply_by_default = apply_by_default

        # Make `attributes` always a list
        if isinstance(attributes, str):
            self.attributes = [attributes]
        elif isinstance(attributes, (tuple, list)):
            self.attributes = attributes
        else:
            self.attributes = False

        self.default = Singleton()
        self.lock = RLock()
        self.reset()

    def reset(self, instance=None):
        """ Clear cache and stats. """
        if instance is None:
            self.cache = defaultdict(OrderedDict)
            self.is_full = defaultdict(lambda: False)
            self.stats = defaultdict(lambda: {'hit': 0, 'miss': 0})
        else:
            self.cache[instance] = OrderedDict()
            self.is_full[instance] = False
            self.stats[instance] = {'hit': 0, 'miss': 0}

    def make_key(self, instance, args, kwargs):
        """ Create a key from a combination of instance reference, method args, and instance attributes. """
        key = [instance] + list(args)
        if kwargs:
            for k, v in sorted(kwargs.items()):
                key.append((k, v))

        if self.attributes:
            for attr in self.attributes:
                attr_hash = stable_hash(getattr(instance, attr))
                key.append(attr_hash)
<<<<<<< HEAD

        if self.classwide:
            key[0] = key[0].__class__

        for index, item in enumerate(key):
            if isinstance(item, dict):
                key[index] = HashableDict(item)
            if isinstance(item, tuple) and len(item) == 2:
                if isinstance(item[1], dict):
                    key[index] = (item[0], HashableDict(item[1]))

=======
>>>>>>> de2d65f3
        return tuple(key)


    def __call__(self, func):
        """ Add the cache to the function. """
        @wraps(func)
<<<<<<< HEAD
        def wrapper(*args, **kwargs):
            key = self.make_key(args, kwargs)
=======
        def wrapper(instance, *args, **kwargs):
            # Parse the `use_cache`
            if 'use_cache' in kwargs:
                use_cache = kwargs.pop('use_cache')
            else:
                use_cache = self.apply_by_default

            # Skip the caching logic and evaluate function directly
            if not use_cache:
                result = func(instance, *args, **kwargs)
                return result

            key = self.make_key(instance, args, kwargs)

>>>>>>> de2d65f3
            # If result is already in cache, just retrieve it and update its timings
            with self.lock:
                result = self.cache[instance].get(key, self.default)
                if result is not self.default:
                    del self.cache[instance][key]
                    self.cache[instance][key] = result
                    self.stats[instance]['hit'] += 1
                    return result

            # The result was not found in cache: evaluate function
            result = func(instance, *args, **kwargs)

            # Add the result to cache
            with self.lock:
                self.stats[instance]['miss'] += 1
                if key in self.cache[instance]:
                    pass
                elif self.is_full[instance]:
                    self.cache[instance].popitem(last=False)
                    self.cache[instance][key] = result
                else:
                    self.cache[instance][key] = result
                    self.is_full[instance] = (len(self.cache[instance]) >= self.maxsize)
            return result

        wrapper.__name__ = func.__name__
        wrapper.cache = lambda: self.cache
        wrapper.stats = lambda: self.stats
        wrapper.reset = self.reset
        wrapper.reset_instance = lambda instance: self.reset(instance=instance)
        return wrapper



#TODO: rethink
def make_subcube(path, geometry, path_save, i_range, x_range):
    """ Make subcube from .sgy cube by removing some of its first and
    last ilines and xlines.

    Parameters
    ----------
    path : str
        Location of original .sgy cube.
    geometry : SeismicGeometry
        Infered information about original cube.
    path_save : str
        Place to save subcube.
    i_range : array-like
        Ilines to include in subcube.
    x_range : array-like
        Xlines to include in subcube.

    Notes
    -----
    Common use of this function is to remove not fully filled slices of .sgy cubes.
    """
    i_low, i_high = i_range[0], i_range[-1]
    x_low, x_high = x_range[0], x_range[-1]

    with segyio.open(path, 'r', strict=False) as src:
        src.mmap()
        spec = segyio.spec()
        spec.sorting = int(src.sorting)
        spec.format = int(src.format)
        spec.samples = range(geometry.depth)
        spec.ilines = geometry.ilines[i_low:i_high]
        spec.xlines = geometry.xlines[x_low:x_high]

        with segyio.create(path_save, spec) as dst:
            # Copy all textual headers, including possible extended
            for i in range(1 + src.ext_headers):
                dst.text[i] = src.text[i]

            c = 0
            for il_ in tqdm(spec.ilines):
                for xl_ in spec.xlines:
                    tr_ = geometry.il_xl_trace[(il_, xl_)]
                    dst.header[c] = src.header[tr_]
                    dst.header[c][segyio.TraceField.FieldRecord] = il_
                    dst.header[c][segyio.TraceField.TRACE_SEQUENCE_FILE] = il_

                    dst.header[c][segyio.TraceField.TraceNumber] = xl_ - geometry.xlines_offset
                    dst.header[c][segyio.TraceField.TRACE_SEQUENCE_LINE] = xl_ - geometry.xlines_offset
                    dst.trace[c] = src.trace[tr_]
                    c += 1
            dst.bin = src.bin
            dst.bin = {segyio.BinField.Traces: c}

    # Check that repaired cube can be opened in 'strict' mode
    with segyio.open(path_save, 'r', strict=True) as _:
        pass

#TODO: rename, add some defaults
def convert_point_cloud(path, path_save, names=None, order=None, transform=None):
    """ Change set of columns in file with point cloud labels.
    Usually is used to remove redundant columns.

    Parameters
    ----------
    path : str
        Path to file to convert.
    path_save : str
        Path for the new file to be saved to.
    names : str or sequence of str
        Names of columns in the original file. Default is Petrel's export format, which is
        ('_', '_', 'iline', '_', '_', 'xline', 'cdp_x', 'cdp_y', 'height'), where `_` symbol stands for
        redundant keywords like `INLINE`.
    order : str or sequence of str
        Names and order of columns to keep. Default is ('iline', 'xline', 'height').
    """
    #pylint: disable=anomalous-backslash-in-string
    names = names or ['_', '_', 'iline', '_', '_', 'xline',
                      'cdp_x', 'cdp_y', 'height']
    order = order or ['iline', 'xline', 'height']

    names = [names] if isinstance(names, str) else names
    order = [order] if isinstance(order, str) else order

    df = pd.read_csv(path, sep='\s+', names=names, usecols=set(order))
    df.dropna(inplace=True)

    if 'iline' in order and 'xline' in order:
        df.sort_values(['iline', 'xline'], inplace=True)

    data = df.loc[:, order]
    if transform:
        data = data.apply(transform)
    data.to_csv(path_save, sep=' ', index=False, header=False)


def save_point_cloud(metric, save_path, geometry=None):
    """ Save 2D map as a .txt point cloud. Can be opened by GENERAL format reader in geological software. """
    idx_1, idx_2 = np.asarray(~np.isnan(metric)).nonzero()
    points = np.hstack([idx_1.reshape(-1, 1),
                        idx_2.reshape(-1, 1),
                        metric[idx_1, idx_2].reshape(-1, 1)])

    if geometry is not None:
        points[:, 0] += geometry.ilines_offset
        points[:, 1] += geometry.xlines_offset

    df = pd.DataFrame(points, columns=['iline', 'xline', 'metric_value'])
    df.sort_values(['iline', 'xline'], inplace=True)
    df.to_csv(save_path, sep=' ', columns=['iline', 'xline', 'metric_value'],
              index=False, header=False)


def gen_crop_coordinates(point, horizon_matrix, zero_traces,
                         stride, shape, depth, fill_value, zeros_threshold=0,
                         empty_threshold=5, safe_stripe=0, num_points=2):
    """ Generate crop coordinates next to the point with maximum horizon covered area.

    Parameters
    ----------
    point : array-like
        Coordinates of the point.
    horizon_matrix : ndarray
        `Full_matrix` attribute of the horizon.
    zero_traces : ndarray
        A boolean ndarray indicating zero traces in the cube.
    stride : int
        Distance between the point and a corner of a crop.
    shape : array-like
        The desired shape of the crops.
        Note that final shapes are made in both xline and iline directions. So if
        crop_shape is (1, 64, 64), crops of both (1, 64, 64) and (64, 1, 64) shape
        will be defined.    fill_value : int
    zeros_threshold : int
        A maximum number of bad traces in a crop.
    empty_threshold : int
        A minimum number of points with unknown horizon per crop.
    safe_stripe : int
        Distance between a crop and the ends of the cube.
    num_points : int
        Returned number of crops. The maximum is four.
    """
    candidates, shapes = [], []
    orders, intersections = [], []
    hor_height = horizon_matrix[point[0], point[1]]
    ilines_len, xlines_len = horizon_matrix.shape

    tested_iline_positions = [max(0, point[0] - stride),
                              min(point[0] - shape[1] + stride, ilines_len - shape[1])]

    for il in tested_iline_positions:
        if (il > safe_stripe) and (il + shape[1] < ilines_len - safe_stripe):
            num_missing_traces = np.sum(zero_traces[il: il + shape[1],
                                                    point[1]: point[1] + shape[0]])
            if num_missing_traces <= zeros_threshold:
                horizon_patch = horizon_matrix[il: il + shape[1],
                                               point[1]:point[1] + shape[0]]
                num_empty = np.sum(horizon_patch == fill_value)
                if num_empty > empty_threshold:
                    candidates.append([il, point[1],
                                       min(hor_height - shape[2] // 2, depth - shape[2] - 1)])
                    shapes.append([shape[1], shape[0], shape[2]])
                    orders.append([0, 2, 1])
                    intersections.append(shape[1] - num_empty)

    tested_xline_positions = [max(0, point[1] - stride),
                              min(point[1] - shape[1] + stride, xlines_len - shape[1])]

    for xl in tested_xline_positions:
        if (xl > safe_stripe) and (xl + shape[1] < xlines_len - safe_stripe):
            num_missing_traces = np.sum(zero_traces[point[0]: point[0] + shape[0],
                                                    xl: xl + shape[1]])
            if num_missing_traces <= zeros_threshold:
                horizon_patch = horizon_matrix[point[0]:point[0] + shape[0],
                                               xl: xl + shape[1]]
                num_empty = np.sum(horizon_patch == fill_value)
                if num_empty > empty_threshold:
                    candidates.append([point[0], xl,
                                       min(hor_height - shape[2] // 2, depth - shape[2] - 1)])
                    shapes.append(shape)
                    orders.append([2, 0, 1])
                    intersections.append(shape[1] - num_empty)

    if len(candidates) == 0:
        return None

    candidates_array = np.array(candidates)
    shapes_array = np.array(shapes)
    orders_array = np.array(orders)

    top = np.argsort(np.array(intersections))[:num_points]
    return (candidates_array[top], \
                shapes_array[top], \
                orders_array[top])


def make_axis_grid(axis_range, stride, length, crop_shape):
    """ Make separate grids for every axis. """
    grid = np.arange(*axis_range, stride)
    grid_ = [x for x in grid if x + crop_shape < length]
    if len(grid) != len(grid_):
        grid_ += [axis_range[1] - crop_shape]
    return sorted(grid_)

def infer_tuple(value, default):
    """ Transform int or tuple with Nones to tuple with values from default.

    Parameters
    ----------
    value : None, int or tuple
        value to transform
    default : tuple

    Returns
    -------
    tuple

    Examples
    --------
        None --> default
        5 --> (5, 5, 5)
        (None, None, 3) --> (default[0], default[1], 3)
    """
    if value is None:
        value = default
    elif isinstance(value, int):
        value = tuple([value] * 3)
    elif isinstance(value, tuple):
        value = tuple([item if item else default[i] for i, item in enumerate(value)])
    return value

@njit
def groupby_mean(array):
    """ Faster version of mean-groupby of data along the first two columns.
    Input array is supposed to have (N, 3) shape.
    """
    n = len(array)

    output = np.zeros_like(array)
    position = 0

    prev = array[0, :2]
    s, c = array[0, -1], 1

    for i in range(1, n):
        curr = array[i, :2]

        if prev[0] == curr[0] and prev[1] == curr[1]:
            s += array[i, -1]
            c += 1
        else:
            output[position, :2] = prev
            output[position, -1] = s / c
            position += 1

            prev = curr
            s, c = array[i, -1], 1

    output[position, :2] = prev
    output[position, -1] = s / c
    position += 1
    return output[:position]


@njit
def groupby_min(array):
    """ Faster version of min-groupby of data along the first two columns.
    Input array is supposed to have (N, 3) shape.
    """
    n = len(array)

    output = np.zeros_like(array)
    position = 0

    prev = array[0, :2]
    s = array[0, -1]

    for i in range(1, n):
        curr = array[i, :2]

        if prev[0] == curr[0] and prev[1] == curr[1]:
            s = min(s, array[i, -1])
        else:
            output[position, :2] = prev
            output[position, -1] = s
            position += 1

            prev = curr
            s = array[i, -1]

    output[position, :2] = prev
    output[position, -1] = s
    position += 1
    return output[:position]


@njit
def groupby_max(array):
    """ Faster version of min-groupby of data along the first two columns.
    Input array is supposed to have (N, 3) shape.
    """
    n = len(array)

    output = np.zeros_like(array)
    position = 0

    prev = array[0, :2]
    s = array[0, -1]

    for i in range(1, n):
        curr = array[i, :2]

        if prev[0] == curr[0] and prev[1] == curr[1]:
            s = max(s, array[i, -1])
        else:
            output[position, :2] = prev
            output[position, -1] = s
            position += 1

            prev = curr
            s = array[i, -1]

    output[position, :2] = prev
    output[position, -1] = s
    position += 1
    return output[:position]


@njit
def round_to_array(values, ticks):
    """ Jit-accelerated function to round values from one array to the
    nearest value from the other in a vectorized fashion. Faster than numpy version.

    Parameters
    ----------
    values : array-like
        Array to modify.
    ticks : array-like
        Values to cast to. Must be sorted in the ascending order.

    Returns
    -------
    array-like
        Array with values from `values` rounded to the nearest from corresponding entry of `ticks`.
    """
    for i, p in enumerate(values):
        if p <= ticks[0]:
            values[i] = ticks[0]
        elif p >= ticks[-1]:
            values[i] = ticks[-1]
        else:
            ix = np.searchsorted(ticks, p)

            if abs(ticks[ix] - p) <= abs(ticks[ix-1] - p):
                values[i] = ticks[ix]
            else:
                values[i] = ticks[ix-1]
    return values


@njit
def find_min_max(array):
    """ Get both min and max values in just one pass through array."""
    n = array.size
    max_val = min_val = array[0]
    for i in range(1, n):
        min_val = min(array[i], min_val)
        max_val = max(array[i], max_val)
    return min_val, max_val



def compute_running_mean(x, kernel_size):
    """ Fast analogue of scipy.signal.convolve2d with gaussian filter. """
    k = kernel_size // 2
    padded_x = np.pad(x, (k, k), mode='symmetric')
    cumsum = np.cumsum(padded_x, axis=1)
    cumsum = np.cumsum(cumsum, axis=0)
    return _compute_running_mean_jit(x, kernel_size, cumsum)

@njit
def _compute_running_mean_jit(x, kernel_size, cumsum):
    """ Jit accelerated running mean. """
    #pylint: disable=invalid-name
    k = kernel_size // 2
    result = np.zeros_like(x).astype(np.float32)

    canvas = np.zeros((cumsum.shape[0] + 2, cumsum.shape[1] + 2))
    canvas[1:-1, 1:-1] = cumsum
    cumsum = canvas

    for i in range(k, x.shape[0] + k):
        for j in range(k, x.shape[1] + k):
            d = cumsum[i + k + 1, j + k + 1]
            a = cumsum[i - k, j  - k]
            b = cumsum[i - k, j + 1 + k]
            c = cumsum[i + 1 + k, j - k]
            result[i - k, j - k] = float(d - b - c + a) /  float(kernel_size ** 2)
    return result


def mode(array):
    """ Compute mode of the array along the last axis. """
    nan_mask = np.max(array, axis=-1)
    return nb_mode(array, nan_mask)

@njit
def nb_mode(array, mask):
    """ Compute mode of the array along the last axis. """
    #pylint: disable=not-an-iterable
    i_range, x_range = array.shape[:2]
    temp = np.full((i_range, x_range), np.nan)

    for il in prange(i_range):
        for xl in prange(x_range):
            if not isnan(mask[il, xl]):

                current = array[il, xl, :]
                counter = {}
                frequency = 0
                for i in current:
                    if i in counter:
                        counter[i] += 1
                    else:
                        counter[i] = 0

                    if counter[i] > frequency:
                        element = i
                        frequency = counter[i]

                temp[il, xl] = element
    return temp


def make_gaussian_kernel(kernel_size=3, sigma=1.):
    """ Create Gaussian kernel with given parameters. """
    ax = np.linspace(-(kernel_size - 1) / 2., (kernel_size - 1) / 2., kernel_size)
    x_points, y_points = np.meshgrid(ax, ax)
    kernel = np.exp(-0.5 * (np.square(x_points) + np.square(y_points)) / np.square(sigma))
    gaussian_kernel = (kernel / np.sum(kernel).astype(np.float32))
    return gaussian_kernel


@njit
def filter_simplices(simplices, points, matrix, threshold=5.):
    """ Remove simplices outside of matrix. """
    #pylint: disable=consider-using-enumerate
    mask = np.ones(len(simplices), dtype=np.int32)

    for i in range(len(simplices)):
        tri = points[simplices[i]].astype(np.int32)

        middle_i, middle_x = np.mean(tri[:, 0]), np.mean(tri[:, 1])
        heights = np.array([matrix[tri[0, 0], tri[0, 1]],
                            matrix[tri[1, 0], tri[1, 1]],
                            matrix[tri[2, 0], tri[2, 1]]])

        if matrix[int(middle_i), int(middle_x)] < 0 or np.std(heights) > threshold:
            mask[i] = 0

    return simplices[mask == 1]


class HorizonSampler(Sampler):
    """ Compact version of histogram-based sampler for 3D points structure. """
    def __init__(self, histogram, seed=None, **kwargs):
        super().__init__(histogram, seed, **kwargs)
        # Bins and their probabilities: keep only non-zero ones
        bins = histogram[0]
        probs = (bins / np.sum(bins)).reshape(-1)
        self.nonzero_probs_idx = np.asarray(probs != 0.0).nonzero()[0]
        self.nonzero_probs = probs[self.nonzero_probs_idx]

        # Edges of bins: keep lengths and diffs between successive edges
        self.edges = histogram[1]
        self.lens_edges = np.array([len(edge) - 1 for edge in self.edges])
        self.divisors = [np.array(self.lens_edges[i+1:]).astype(np.int64)
                         for i, _ in enumerate(self.edges)]
        self.shifts_edges = [np.diff(edge)[0] for edge in self.edges]

        # Uniform sampler
        self.state = np.random.RandomState(seed=seed)
        self.state_sampler = self.state.uniform

    def sample(self, size):
        """ Generate random sample from histogram distribution. """
        # Choose bin indices
        indices = np.random.choice(self.nonzero_probs_idx, p=self.nonzero_probs, size=size)

        # Convert bin indices to its starting coordinates
        low = generate_points(self.edges, divisors=self.divisors, lengths=self.lens_edges, indices=indices)
        high = low + self.shifts_edges
        return self.state_sampler(low=low, high=high)

@njit
def generate_points(edges, divisors, lengths, indices):
    """ Accelerate sampling method of `HorizonSampler`. """
    low = np.zeros((len(indices), len(lengths)))

    for i, idx in enumerate(indices):
        for j, (edge, divisors_, length) in enumerate(zip(edges, divisors, lengths)):
            idx_copy = idx
            for divisor in divisors_:
                idx_copy //= divisor
            low[i, j] = edge[idx_copy % length]
    return low

@njit(parallel=True)
def attr_filter(array, result, window, stride, points, attribute='semblance'):
    """ Compute semblance for the cube. """
    l = points.shape[0]
    for index in prange(l): # pylint: disable=not-an-iterable
        i, j, k = points[index]
        if (i % stride[0] == 0) and (j % stride[1] == 0) and (k % stride[2] == 0):
            region = array[
                max(i - window[0] // 2, 0):min(i + window[0] // 2 + window[0] % 2, array.shape[0]),
                max(j - window[1] // 2, 0):min(j + window[1] // 2 + window[1] % 2, array.shape[1]),
                max(k - window[2] // 2, 0):min(k + window[2] // 2 + window[2] % 2, array.shape[2])
            ]
            if attribute == 'semblance':
                val = semblance(region.copy())
            elif attribute == 'semblance_2':
                val = semblance_2(region.copy())
            elif attribute == 'corr':
                val = local_correlation(region.copy())
            result[i // stride[0], j // stride[1], k // stride[2]] = val
    return result

@njit
def semblance(region):
    """ Marfurt semblance based on paper Marfurt et al.
    `3-D seismic attributes using a semblance-based coherency algorithm
    <http://mcee.ou.edu/aaspi/publications/1998/marfurt_etal_GPHY1998b.pdf>`__. """
    denum = np.sum(region**2) * region.shape[0] * region.shape[1]
    if denum != 0:
        return ((np.sum(np.sum(region, axis=0), axis=0)**2).sum()) / denum
    return 0.

@njit(parallel=True)
def semblance_2(region):
    """ Marfurt semblance v2. """
    region = region.reshape(-1, region.shape[-1])
    covariation = region.dot(region.T)
    s = 0.
    for i in prange(covariation.shape[0]): # pylint: disable=not-an-iterable
        s += covariation[i, i]
    if s != 0:
        return covariation.sum() / (s * len(region))
    return 0.

@njit(parallel=True)
def local_correlation(region):
    """ Correlation in window. """
    center = region[region.shape[0] // 2, region.shape[1] // 2]
    corr = np.zeros((region.shape[0], region.shape[1]))
    for i in range(region.shape[0]): # pylint: disable=not-an-iterable
        for j in range(region.shape[1]):
            cov = np.mean((center - np.mean(center)) * (region[i, j] - np.mean(region[i,j])))
            den = np.std(center) / np.std(region[i, j])
            if den != 0:
                corr[i, j] = cov / den
    return np.mean(corr)<|MERGE_RESOLUTION|>--- conflicted
+++ resolved
@@ -61,11 +61,6 @@
         if isinstance(key, int):
             key = list(self.keys())[key]
         return super().__getitem__(key)
-
-class HashableDict(dict):
-    """ Dict with redefined hash to allow using it as a key. """
-    def __hash__(self):
-        return hash(tuple(sorted(self.items())))
 
 def stable_hash(key):
     """ Hash that stays the same between different runs of Python interpreter. """
@@ -147,30 +142,12 @@
             for attr in self.attributes:
                 attr_hash = stable_hash(getattr(instance, attr))
                 key.append(attr_hash)
-<<<<<<< HEAD
-
-        if self.classwide:
-            key[0] = key[0].__class__
-
-        for index, item in enumerate(key):
-            if isinstance(item, dict):
-                key[index] = HashableDict(item)
-            if isinstance(item, tuple) and len(item) == 2:
-                if isinstance(item[1], dict):
-                    key[index] = (item[0], HashableDict(item[1]))
-
-=======
->>>>>>> de2d65f3
         return tuple(key)
 
 
     def __call__(self, func):
         """ Add the cache to the function. """
         @wraps(func)
-<<<<<<< HEAD
-        def wrapper(*args, **kwargs):
-            key = self.make_key(args, kwargs)
-=======
         def wrapper(instance, *args, **kwargs):
             # Parse the `use_cache`
             if 'use_cache' in kwargs:
@@ -185,7 +162,6 @@
 
             key = self.make_key(instance, args, kwargs)
 
->>>>>>> de2d65f3
             # If result is already in cache, just retrieve it and update its timings
             with self.lock:
                 result = self.cache[instance].get(key, self.default)
