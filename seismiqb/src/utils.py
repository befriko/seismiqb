--- conflicted
+++ resolved
@@ -1,13 +1,5 @@
 """ Utility functions. """
 from math import isnan
-<<<<<<< HEAD
-=======
-from collections import OrderedDict, defaultdict
-from threading import RLock
-from functools import wraps
-from hashlib import blake2b
-import inspect
->>>>>>> 2b5e676e
 
 from tqdm import tqdm
 import numpy as np
@@ -26,209 +18,6 @@
 
 
 
-<<<<<<< HEAD
-=======
-class SafeIO:
-    """ Opens the file handler with desired `open` function, closes it at destruction.
-    Can log open and close actions to the `log_file`.
-    getattr, getitem and `in` operator are directed to the `handler`.
-    """
-    def __init__(self, path, opener=open, log_file=None, **kwargs):
-        self.path = path
-        self.log_file = log_file
-        self.handler = opener(path, **kwargs)
-
-        if self.log_file:
-            self._info(self.log_file, f'Opened {self.path}')
-
-    def _info(self, log_file, msg):
-        with open(log_file, 'a') as f:
-            f.write('\n' + msg)
-
-    def __getattr__(self, key):
-        return getattr(self.handler, key)
-
-    def __getitem__(self, key):
-        return self.handler[key]
-
-    def __contains__(self, key):
-        return key in self.handler
-
-    def __del__(self):
-        self.handler.close()
-
-        if self.log_file:
-            self._info(self.log_file, f'Closed {self.path}')
-
-
-class IndexedDict(OrderedDict):
-    """ Allows to use both indices and keys to subscript. """
-    def __getitem__(self, key):
-        if isinstance(key, int):
-            key = list(self.keys())[key]
-        return super().__getitem__(key)
-
-def stable_hash(key):
-    """ Hash that stays the same between different runs of Python interpreter. """
-    if not isinstance(key, (str, bytes)):
-        key = ''.join(sorted(str(key)))
-    if not isinstance(key, bytes):
-        key = key.encode('ascii')
-    return str(blake2b(key).hexdigest())
-
-def flatten_nested(iterable):
-    """ Recursively flatten nested structure of tuples, list and dicts. """
-    result = []
-    if isinstance(iterable, (tuple, list)):
-        for item in iterable:
-            result.extend(flatten_nested(item))
-    elif isinstance(iterable, dict):
-        for key, value in sorted(iterable.items()):
-            result.extend((*flatten_nested(key), *flatten_nested(value)))
-    else:
-        return (iterable,)
-    return tuple(result)
-
-class Singleton:
-    """ There must be only one! """
-    instance = None
-    def __init__(self):
-        if not Singleton.instance:
-            Singleton.instance = self
-
-class lru_cache:
-    """ Thread-safe least recent used cache. Must be applied to class methods.
-    Adds the `use_cache` argument to the decorated method to control whether the caching logic is applied.
-    Stored values are individual for each instance of the class.
-
-    Parameters
-    ----------
-    maxsize : int
-        Maximum amount of stored values.
-    attributes: None, str or sequence of str
-        Attributes to get from object and use as additions to key.
-    apply_by_default : bool
-        Whether the cache logic is on by default.
-
-    Examples
-    --------
-    Always cache loaded slides except when `use_cache=False` is explicitly passed to method arguments:
-
-    >>> @lru_cache(maxsize=128)
-    >>> def load_slide(cube_name, slide_no):
-    >>>     pass
-
-    Only cache loaded slides when `use_cache=True` is explicitly passed to method arguments:
-
-    >>> @lru_cache(maxsize=128, apply_by_default=False)
-    >>> def load_slide(cube_name, slide_no):
-    >>>     pass
-
-    Notes
-    -----
-    On first call assigns an empty set to an instance attribute `_cached_attributes` to keep track of decorated methods.
-    """
-    #pylint: disable=invalid-name, attribute-defined-outside-init
-    def __init__(self, maxsize=None, attributes=None, apply_by_default=True):
-        self.maxsize = maxsize
-        self.apply_by_default = apply_by_default
-
-        # Make `attributes` always a list
-        if isinstance(attributes, str):
-            self.attributes = [attributes]
-        elif isinstance(attributes, (tuple, list)):
-            self.attributes = attributes
-        else:
-            self.attributes = False
-
-        self.default = Singleton()
-        self.lock = RLock()
-        self.reset()
-
-    def reset(self, instance=None):
-        """ Clear cache and stats. """
-        if instance is None:
-            self.cache = defaultdict(OrderedDict)
-            self.is_full = defaultdict(lambda: False)
-            self.stats = defaultdict(lambda: {'hit': 0, 'miss': 0})
-        else:
-            self.cache[instance] = OrderedDict()
-            self.is_full[instance] = False
-            self.stats[instance] = {'hit': 0, 'miss': 0}
-
-    def make_key(self, instance, args, kwargs):
-        """ Create a key from a combination of instance reference, method args, and instance attributes. """
-        key = [instance] + list(args)
-        if kwargs:
-            for k, v in sorted(kwargs.items()):
-                key.append((k, v))
-
-        if self.attributes:
-            for attr in self.attributes:
-                attr_hash = stable_hash(getattr(instance, attr))
-                key.append(attr_hash)
-
-        return flatten_nested(key)
-
-
-    def __call__(self, func):
-        """ Add the cache to the function. """
-        @wraps(func)
-        def wrapper(instance, *args, **kwargs):
-            # pylint: disable=protected-access
-            # Keep track of cached functions.
-            if not hasattr(instance, '_cached_attributes'):
-                setattr(instance, '_cached_attributes', set())
-            instance._cached_attributes.add(func.__name__)
-
-            # Parse the `use_cache`
-            if 'use_cache' in kwargs:
-                use_cache = kwargs.pop('use_cache')
-            else:
-                use_cache = self.apply_by_default
-
-            # Skip the caching logic and evaluate function directly
-            if not use_cache:
-                result = func(instance, *args, **kwargs)
-                return result
-
-            key = self.make_key(instance, args, kwargs)
-
-            # If result is already in cache, just retrieve it and update its timings
-            with self.lock:
-                result = self.cache[instance].get(key, self.default)
-                if result is not self.default:
-                    del self.cache[instance][key]
-                    self.cache[instance][key] = result
-                    self.stats[instance]['hit'] += 1
-                    return result
-
-            # The result was not found in cache: evaluate function
-            result = func(instance, *args, **kwargs)
-
-            # Add the result to cache
-            with self.lock:
-                self.stats[instance]['miss'] += 1
-                if key in self.cache[instance]:
-                    pass
-                elif self.is_full[instance]:
-                    self.cache[instance].popitem(last=False)
-                    self.cache[instance][key] = result
-                else:
-                    self.cache[instance][key] = result
-                    self.is_full[instance] = (len(self.cache[instance]) >= self.maxsize)
-            return result
-
-        wrapper.__name__ = func.__name__
-        wrapper.cache = lambda: self.cache
-        wrapper.stats = lambda: self.stats
-        wrapper.reset = self.reset
-        wrapper.reset_instance = lambda instance: self.reset(instance=instance)
-        return wrapper
-
-
-
->>>>>>> 2b5e676e
 #TODO: rethink
 def make_subcube(path, geometry, path_save, i_range, x_range):
     """ Make subcube from .sgy cube by removing some of its first and
