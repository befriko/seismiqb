""" Utility functions. """
from math import isnan
from collections import OrderedDict, defaultdict
from threading import RLock
from functools import wraps
from hashlib import blake2b
import inspect

from tqdm import tqdm
import numpy as np
import pandas as pd
import segyio
import torch
import torch.nn.functional as F

from numba import njit, prange
from ..batchflow import Sampler


<<<<<<< HEAD
def file_print(msg, path):
=======

def file_print(msg, path, mode='w'):
>>>>>>> f609e288
    """ Print to file. """
    # pylint: disable=redefined-outer-name
    with open(path, mode) as file:
        print(msg, file=file)



class SafeIO:
    """ Opens the file handler with desired `open` function, closes it at destruction.
    Can log open and close actions to the `log_file`.
    getattr, getitem and `in` operator are directed to the `handler`.
    """
    def __init__(self, path, opener=open, log_file=None, **kwargs):
        self.path = path
        self.log_file = log_file
        self.handler = opener(path, **kwargs)

        if self.log_file:
            self._info(self.log_file, f'Opened {self.path}')

    def _info(self, log_file, msg):
        with open(log_file, 'a') as f:
            f.write('\n' + msg)

    def __getattr__(self, key):
        return getattr(self.handler, key)

    def __getitem__(self, key):
        return self.handler[key]

    def __contains__(self, key):
        return key in self.handler

    def __del__(self):
        self.handler.close()

        if self.log_file:
            self._info(self.log_file, f'Closed {self.path}')


class IndexedDict(OrderedDict):
    """ Allows to use both indices and keys to subscript. """
    def __getitem__(self, key):
        if isinstance(key, int):
            key = list(self.keys())[key]
        return super().__getitem__(key)

def stable_hash(key):
    """ Hash that stays the same between different runs of Python interpreter. """
    if not isinstance(key, (str, bytes)):
        key = ''.join(sorted(str(key)))
    if not isinstance(key, bytes):
        key = key.encode('ascii')
    return str(blake2b(key).hexdigest())

def flatten_nested(iterable):
    """ Recursively flatten nested structure of tuples, list and dicts. """
    result = []
    if isinstance(iterable, (tuple, list)):
        for item in iterable:
            result.extend(flatten_nested(item))
    elif isinstance(iterable, dict):
        for key, value in sorted(iterable.items()):
            result.extend((*flatten_nested(key), *flatten_nested(value)))
    else:
        return (iterable,)
    return tuple(result)

class Singleton:
    """ There must be only one! """
    instance = None
    def __init__(self):
        if not Singleton.instance:
            Singleton.instance = self

class lru_cache:
    """ Thread-safe least recent used cache. Must be applied to class methods.
    Adds the `use_cache` argument to the decorated method to control whether the caching logic is applied.
    Stored values are individual for each instance of the class.

    Parameters
    ----------
    maxsize : int
        Maximum amount of stored values.
    attributes: None, str or sequence of str
        Attributes to get from object and use as additions to key.
    apply_by_default : bool
        Whether the cache logic is on by default.

    Examples
    --------
    Always cache loaded slides except when `use_cache=False` is explicitly passed to method arguments:

    >>> @lru_cache(maxsize=128)
    >>> def load_slide(cube_name, slide_no):
    >>>     pass

    Only cache loaded slides when `use_cache=True` is explicitly passed to method arguments:

    >>> @lru_cache(maxsize=128, apply_by_default=False)
    >>> def load_slide(cube_name, slide_no):
    >>>     pass

    Notes
    -----
    On first call assigns an empty set to an instance attribute `_cached_attributes` to keep track of decorated methods.
    """
    #pylint: disable=invalid-name, attribute-defined-outside-init
    def __init__(self, maxsize=None, attributes=None, apply_by_default=True):
        self.maxsize = maxsize
        self.apply_by_default = apply_by_default

        # Make `attributes` always a list
        if isinstance(attributes, str):
            self.attributes = [attributes]
        elif isinstance(attributes, (tuple, list)):
            self.attributes = attributes
        else:
            self.attributes = False

        self.default = Singleton()
        self.lock = RLock()
        self.reset()

    def reset(self, instance=None):
        """ Clear cache and stats. """
        if instance is None:
            self.cache = defaultdict(OrderedDict)
            self.is_full = defaultdict(lambda: False)
            self.stats = defaultdict(lambda: {'hit': 0, 'miss': 0})
        else:
            self.cache[instance] = OrderedDict()
            self.is_full[instance] = False
            self.stats[instance] = {'hit': 0, 'miss': 0}

    def make_key(self, instance, args, kwargs):
        """ Create a key from a combination of instance reference, method args, and instance attributes. """
        key = [instance] + list(args)
        if kwargs:
            for k, v in sorted(kwargs.items()):
                key.append((k, v))

        if self.attributes:
            for attr in self.attributes:
                attr_hash = stable_hash(getattr(instance, attr))
                key.append(attr_hash)

        return flatten_nested(key)


    def __call__(self, func):
        """ Add the cache to the function. """
        @wraps(func)
        def wrapper(instance, *args, **kwargs):
            # pylint: disable=protected-access
            # Keep track of cached functions.
            if not hasattr(instance, '_cached_attributes'):
                setattr(instance, '_cached_attributes', set())
            instance._cached_attributes.add(func.__name__)

            # Parse the `use_cache`
            if 'use_cache' in kwargs:
                use_cache = kwargs.pop('use_cache')
            else:
                use_cache = self.apply_by_default

            # Skip the caching logic and evaluate function directly
            if not use_cache:
                result = func(instance, *args, **kwargs)
                return result

            key = self.make_key(instance, args, kwargs)

            # If result is already in cache, just retrieve it and update its timings
            with self.lock:
                result = self.cache[instance].get(key, self.default)
                if result is not self.default:
                    del self.cache[instance][key]
                    self.cache[instance][key] = result
                    self.stats[instance]['hit'] += 1
                    return result

            # The result was not found in cache: evaluate function
            result = func(instance, *args, **kwargs)

            # Add the result to cache
            with self.lock:
                self.stats[instance]['miss'] += 1
                if key in self.cache[instance]:
                    pass
                elif self.is_full[instance]:
                    self.cache[instance].popitem(last=False)
                    self.cache[instance][key] = result
                else:
                    self.cache[instance][key] = result
                    self.is_full[instance] = (len(self.cache[instance]) >= self.maxsize)
            return result

        wrapper.__name__ = func.__name__
        wrapper.cache = lambda: self.cache
        wrapper.stats = lambda: self.stats
        wrapper.reset = self.reset
        wrapper.reset_instance = lambda instance: self.reset(instance=instance)
        return wrapper



#TODO: rethink
def make_subcube(path, geometry, path_save, i_range, x_range):
    """ Make subcube from .sgy cube by removing some of its first and
    last ilines and xlines.

    Parameters
    ----------
    path : str
        Location of original .sgy cube.
    geometry : SeismicGeometry
        Infered information about original cube.
    path_save : str
        Place to save subcube.
    i_range : array-like
        Ilines to include in subcube.
    x_range : array-like
        Xlines to include in subcube.

    Notes
    -----
    Common use of this function is to remove not fully filled slices of .sgy cubes.
    """
    i_low, i_high = i_range[0], i_range[-1]
    x_low, x_high = x_range[0], x_range[-1]

    with segyio.open(path, 'r', strict=False) as src:
        src.mmap()
        spec = segyio.spec()
        spec.sorting = int(src.sorting)
        spec.format = int(src.format)
        spec.samples = range(geometry.depth)
        spec.ilines = geometry.ilines[i_low:i_high]
        spec.xlines = geometry.xlines[x_low:x_high]

        with segyio.create(path_save, spec) as dst:
            # Copy all textual headers, including possible extended
            for i in range(1 + src.ext_headers):
                dst.text[i] = src.text[i]

            c = 0
            for il_ in tqdm(spec.ilines):
                for xl_ in spec.xlines:
                    tr_ = geometry.il_xl_trace[(il_, xl_)]
                    dst.header[c] = src.header[tr_]
                    dst.header[c][segyio.TraceField.FieldRecord] = il_
                    dst.header[c][segyio.TraceField.TRACE_SEQUENCE_FILE] = il_

                    dst.header[c][segyio.TraceField.TraceNumber] = xl_ - geometry.xlines_offset
                    dst.header[c][segyio.TraceField.TRACE_SEQUENCE_LINE] = xl_ - geometry.xlines_offset
                    dst.trace[c] = src.trace[tr_]
                    c += 1
            dst.bin = src.bin
            dst.bin = {segyio.BinField.Traces: c}

    # Check that repaired cube can be opened in 'strict' mode
    with segyio.open(path_save, 'r', strict=True) as _:
        pass

#TODO: rename, add some defaults
def convert_point_cloud(path, path_save, names=None, order=None, transform=None):
    """ Change set of columns in file with point cloud labels.
    Usually is used to remove redundant columns.

    Parameters
    ----------
    path : str
        Path to file to convert.
    path_save : str
        Path for the new file to be saved to.
    names : str or sequence of str
        Names of columns in the original file. Default is Petrel's export format, which is
        ('_', '_', 'iline', '_', '_', 'xline', 'cdp_x', 'cdp_y', 'height'), where `_` symbol stands for
        redundant keywords like `INLINE`.
    order : str or sequence of str
        Names and order of columns to keep. Default is ('iline', 'xline', 'height').
    """
    #pylint: disable=anomalous-backslash-in-string
    names = names or ['_', '_', 'iline', '_', '_', 'xline',
                      'cdp_x', 'cdp_y', 'height']
    order = order or ['iline', 'xline', 'height']

    names = [names] if isinstance(names, str) else names
    order = [order] if isinstance(order, str) else order

    df = pd.read_csv(path, sep='\s+', names=names, usecols=set(order))
    df.dropna(inplace=True)

    if 'iline' in order and 'xline' in order:
        df.sort_values(['iline', 'xline'], inplace=True)

    data = df.loc[:, order]
    if transform:
        data = data.apply(transform)
    data.to_csv(path_save, sep=' ', index=False, header=False)


def save_point_cloud(metric, save_path, geometry=None):
    """ Save 2D map as a .txt point cloud. Can be opened by GENERAL format reader in geological software. """
    idx_1, idx_2 = np.asarray(~np.isnan(metric)).nonzero()
    points = np.hstack([idx_1.reshape(-1, 1),
                        idx_2.reshape(-1, 1),
                        metric[idx_1, idx_2].reshape(-1, 1)])

    if geometry is not None:
        points[:, 0] += geometry.ilines_offset
        points[:, 1] += geometry.xlines_offset

    df = pd.DataFrame(points, columns=['iline', 'xline', 'metric_value'])
    df.sort_values(['iline', 'xline'], inplace=True)
    df.to_csv(save_path, sep=' ', columns=['iline', 'xline', 'metric_value'],
              index=False, header=False)


def gen_crop_coordinates(point, horizon_matrix, zero_traces,
                         stride, shape, depth, fill_value, zeros_threshold=0,
                         empty_threshold=5, safe_stripe=0, num_points=2):
    """ Generate crop coordinates next to the point with maximum horizon covered area.

    Parameters
    ----------
    point : array-like
        Coordinates of the point.
    horizon_matrix : ndarray
        `Full_matrix` attribute of the horizon.
    zero_traces : ndarray
        A boolean ndarray indicating zero traces in the cube.
    stride : int
        Distance between the point and a corner of a crop.
    shape : array-like
        The desired shape of the crops.
        Note that final shapes are made in both xline and iline directions. So if
        crop_shape is (1, 64, 64), crops of both (1, 64, 64) and (64, 1, 64) shape
        will be defined.    fill_value : int
    zeros_threshold : int
        A maximum number of bad traces in a crop.
    empty_threshold : int
        A minimum number of points with unknown horizon per crop.
    safe_stripe : int
        Distance between a crop and the ends of the cube.
    num_points : int
        Returned number of crops. The maximum is four.
    """
    candidates, shapes = [], []
    orders, intersections = [], []
    hor_height = horizon_matrix[point[0], point[1]]
    ilines_len, xlines_len = horizon_matrix.shape

    tested_iline_positions = [max(0, point[0] - stride),
                              min(point[0] - shape[1] + stride, ilines_len - shape[1])]

    for il in tested_iline_positions:
        if (il > safe_stripe) and (il + shape[1] < ilines_len - safe_stripe):
            num_missing_traces = np.sum(zero_traces[il: il + shape[1],
                                                    point[1]: point[1] + shape[0]])
            if num_missing_traces <= zeros_threshold:
                horizon_patch = horizon_matrix[il: il + shape[1],
                                               point[1]:point[1] + shape[0]]
                num_empty = np.sum(horizon_patch == fill_value)
                if num_empty > empty_threshold:
                    candidates.append([il, point[1],
                                       min(hor_height - shape[2] // 2, depth - shape[2] - 1)])
                    shapes.append([shape[1], shape[0], shape[2]])
                    orders.append([0, 2, 1])
                    intersections.append(shape[1] - num_empty)

    tested_xline_positions = [max(0, point[1] - stride),
                              min(point[1] - shape[1] + stride, xlines_len - shape[1])]

    for xl in tested_xline_positions:
        if (xl > safe_stripe) and (xl + shape[1] < xlines_len - safe_stripe):
            num_missing_traces = np.sum(zero_traces[point[0]: point[0] + shape[0],
                                                    xl: xl + shape[1]])
            if num_missing_traces <= zeros_threshold:
                horizon_patch = horizon_matrix[point[0]:point[0] + shape[0],
                                               xl: xl + shape[1]]
                num_empty = np.sum(horizon_patch == fill_value)
                if num_empty > empty_threshold:
                    candidates.append([point[0], xl,
                                       min(hor_height - shape[2] // 2, depth - shape[2] - 1)])
                    shapes.append(shape)
                    orders.append([2, 0, 1])
                    intersections.append(shape[1] - num_empty)

    if len(candidates) == 0:
        return None

    candidates_array = np.array(candidates)
    shapes_array = np.array(shapes)
    orders_array = np.array(orders)

    top = np.argsort(np.array(intersections))[:num_points]
    return (candidates_array[top], \
                shapes_array[top], \
                orders_array[top])


def make_axis_grid(axis_range, stride, length, crop_shape):
    """ Make separate grids for every axis. """
    grid = np.arange(*axis_range, stride)
    grid_ = [x for x in grid if x + crop_shape < length]
    if len(grid) != len(grid_):
        grid_ += [axis_range[1] - crop_shape]
    return sorted(grid_)

def fill_defaults(value, default):
    """ Transform int or tuple with Nones to tuple with values from default.

    Parameters
    ----------
    value : None, int or tuple
        value to transform
    default : tuple

    Returns
    -------
    tuple

    Examples
    --------
        None --> default
        5 --> (5, 5, 5)
        (None, None, 3) --> (default[0], default[1], 3)
    """
    if value is None:
        value = default
    elif isinstance(value, int):
        value = tuple([value] * 3)
    elif isinstance(value, tuple):
        value = tuple([item if item else default[i] for i, item in enumerate(value)])
    return value

def parse_axis(axis, index_headers=None):
    """ Convert string representation of an axis into integer, if needed. """
    if isinstance(axis, str):
        if index_headers and axis in index_headers:
            axis = index_headers.index(axis)
        elif axis in ['i', 'il', 'iline']:
            axis = 0
        elif axis in ['x', 'xl', 'xline']:
            axis = 1
        elif axis in ['h', 'height', 'depth']:
            axis = 2
    return axis

@njit
def groupby_mean(array):
    """ Faster version of mean-groupby of data along the first two columns.
    Input array is supposed to have (N, 3) shape.
    """
    n = len(array)

    output = np.zeros_like(array)
    position = 0

    prev = array[0, :2]
    s, c = array[0, -1], 1

    for i in range(1, n):
        curr = array[i, :2]

        if prev[0] == curr[0] and prev[1] == curr[1]:
            s += array[i, -1]
            c += 1
        else:
            output[position, :2] = prev
            output[position, -1] = s / c
            position += 1

            prev = curr
            s, c = array[i, -1], 1

    output[position, :2] = prev
    output[position, -1] = s / c
    position += 1
    return output[:position]


@njit
def groupby_min(array):
    """ Faster version of min-groupby of data along the first two columns.
    Input array is supposed to have (N, 3) shape.
    """
    n = len(array)

    output = np.zeros_like(array)
    position = 0

    prev = array[0, :2]
    s = array[0, -1]

    for i in range(1, n):
        curr = array[i, :2]

        if prev[0] == curr[0] and prev[1] == curr[1]:
            s = min(s, array[i, -1])
        else:
            output[position, :2] = prev
            output[position, -1] = s
            position += 1

            prev = curr
            s = array[i, -1]

    output[position, :2] = prev
    output[position, -1] = s
    position += 1
    return output[:position]


@njit
def groupby_max(array):
    """ Faster version of min-groupby of data along the first two columns.
    Input array is supposed to have (N, 3) shape.
    """
    n = len(array)

    output = np.zeros_like(array)
    position = 0

    prev = array[0, :2]
    s = array[0, -1]

    for i in range(1, n):
        curr = array[i, :2]

        if prev[0] == curr[0] and prev[1] == curr[1]:
            s = max(s, array[i, -1])
        else:
            output[position, :2] = prev
            output[position, -1] = s
            position += 1

            prev = curr
            s = array[i, -1]

    output[position, :2] = prev
    output[position, -1] = s
    position += 1
    return output[:position]


@njit
def round_to_array(values, ticks):
    """ Jit-accelerated function to round values from one array to the
    nearest value from the other in a vectorized fashion. Faster than numpy version.

    Parameters
    ----------
    values : array-like
        Array to modify.
    ticks : array-like
        Values to cast to. Must be sorted in the ascending order.

    Returns
    -------
    array-like
        Array with values from `values` rounded to the nearest from corresponding entry of `ticks`.
    """
    for i, p in enumerate(values):
        if p <= ticks[0]:
            values[i] = ticks[0]
        elif p >= ticks[-1]:
            values[i] = ticks[-1]
        else:
            ix = np.searchsorted(ticks, p)

            if abs(ticks[ix] - p) <= abs(ticks[ix-1] - p):
                values[i] = ticks[ix]
            else:
                values[i] = ticks[ix-1]
    return values


@njit
def find_min_max(array):
    """ Get both min and max values in just one pass through array."""
    n = array.size
    max_val = min_val = array[0]
    for i in range(1, n):
        min_val = min(array[i], min_val)
        max_val = max(array[i], max_val)
    return min_val, max_val



def compute_running_mean(x, kernel_size):
    """ Fast analogue of scipy.signal.convolve2d with gaussian filter. """
    k = kernel_size // 2
    padded_x = np.pad(x, (k, k), mode='symmetric')
    cumsum = np.cumsum(padded_x, axis=1)
    cumsum = np.cumsum(cumsum, axis=0)
    return _compute_running_mean_jit(x, kernel_size, cumsum)

@njit
def _compute_running_mean_jit(x, kernel_size, cumsum):
    """ Jit accelerated running mean. """
    #pylint: disable=invalid-name
    k = kernel_size // 2
    result = np.zeros_like(x).astype(np.float32)

    canvas = np.zeros((cumsum.shape[0] + 2, cumsum.shape[1] + 2))
    canvas[1:-1, 1:-1] = cumsum
    cumsum = canvas

    for i in range(k, x.shape[0] + k):
        for j in range(k, x.shape[1] + k):
            d = cumsum[i + k + 1, j + k + 1]
            a = cumsum[i - k, j  - k]
            b = cumsum[i - k, j + 1 + k]
            c = cumsum[i + 1 + k, j - k]
            result[i - k, j - k] = float(d - b - c + a) /  float(kernel_size ** 2)
    return result


def mode(array):
    """ Compute mode of the array along the last axis. """
    nan_mask = np.max(array, axis=-1)
    return nb_mode(array, nan_mask)

@njit
def nb_mode(array, mask):
    """ Compute mode of the array along the last axis. """
    #pylint: disable=not-an-iterable
    i_range, x_range = array.shape[:2]
    temp = np.full((i_range, x_range), np.nan)

    for il in prange(i_range):
        for xl in prange(x_range):
            if not isnan(mask[il, xl]):

                current = array[il, xl, :]
                counter = {}
                frequency = 0
                for i in current:
                    if i in counter:
                        counter[i] += 1
                    else:
                        counter[i] = 0

                    if counter[i] > frequency:
                        element = i
                        frequency = counter[i]

                temp[il, xl] = element
    return temp


def make_gaussian_kernel(kernel_size=3, sigma=1.):
    """ Create Gaussian kernel with given parameters. """
    ax = np.linspace(-(kernel_size - 1) / 2., (kernel_size - 1) / 2., kernel_size)
    x_points, y_points = np.meshgrid(ax, ax)
    kernel = np.exp(-0.5 * (np.square(x_points) + np.square(y_points)) / np.square(sigma))
    gaussian_kernel = (kernel / np.sum(kernel).astype(np.float32))
    return gaussian_kernel


@njit
def filter_simplices(simplices, points, matrix, threshold=5.):
    """ Remove simplices outside of matrix. """
    #pylint: disable=consider-using-enumerate
    mask = np.ones(len(simplices), dtype=np.int32)

    for i in range(len(simplices)):
        tri = points[simplices[i]].astype(np.int32)

        middle_i, middle_x = np.mean(tri[:, 0]), np.mean(tri[:, 1])
        heights = np.array([matrix[tri[0, 0], tri[0, 1]],
                            matrix[tri[1, 0], tri[1, 1]],
                            matrix[tri[2, 0], tri[2, 1]]])

        if matrix[int(middle_i), int(middle_x)] < 0 or np.std(heights) > threshold:
            mask[i] = 0

    return simplices[mask == 1]


class HorizonSampler(Sampler):
    """ Compact version of histogram-based sampler for 3D points structure. """
    def __init__(self, histogram, seed=None, **kwargs):
        super().__init__(histogram, seed, **kwargs)
        # Bins and their probabilities: keep only non-zero ones
        bins = histogram[0]
        probs = (bins / np.sum(bins)).reshape(-1)
        self.nonzero_probs_idx = np.asarray(probs != 0.0).nonzero()[0]
        self.nonzero_probs = probs[self.nonzero_probs_idx]

        # Edges of bins: keep lengths and diffs between successive edges
        self.edges = histogram[1]
        self.lens_edges = np.array([len(edge) - 1 for edge in self.edges])
        self.divisors = [np.array(self.lens_edges[i+1:]).astype(np.int64)
                         for i, _ in enumerate(self.edges)]
        self.shifts_edges = [np.diff(edge)[0] for edge in self.edges]

        # Uniform sampler
        self.state = np.random.RandomState(seed=seed)
        self.state_sampler = self.state.uniform

    def sample(self, size):
        """ Generate random sample from histogram distribution. """
        # Choose bin indices
        indices = np.random.choice(self.nonzero_probs_idx, p=self.nonzero_probs, size=size)

        # Convert bin indices to its starting coordinates
        low = generate_points(self.edges, divisors=self.divisors, lengths=self.lens_edges, indices=indices)
        high = low + self.shifts_edges
        return self.state_sampler(low=low, high=high)

@njit
def generate_points(edges, divisors, lengths, indices):
    """ Accelerate sampling method of `HorizonSampler`. """
    low = np.zeros((len(indices), len(lengths)))

    for i, idx in enumerate(indices):
        for j, (edge, divisors_, length) in enumerate(zip(edges, divisors, lengths)):
            idx_copy = idx
            for divisor in divisors_:
                idx_copy //= divisor
            low[i, j] = edge[idx_copy % length]
    return low

def compute_attribute(array, window, device='cuda:0', attribute='semblance'):
    """ Compute semblance for the cube. """
    if isinstance(window, int):
        window = np.ones(3, dtype=np.int32) * window
    window = np.minimum(np.array(window), array.shape)

<<<<<<< HEAD
    inputs = torch.Tensor(array).to(device)
    inputs = inputs.view(1, 1, *inputs.shape)
    padding = [(w // 2, w - w // 2 - 1) for w in window]

    num = F.pad(inputs, (0, 0, *padding[1], *padding[0], 0, 0, 0, 0))
    num = F.conv3d(num, torch.ones((1, 1, window[0], window[1], 1), dtype=torch.float32).to(device)) ** 2
    num = F.pad(num, (*padding[2], 0, 0, 0, 0, 0, 0, 0, 0))
    num = F.conv3d(num, torch.ones((1, 1, 1, 1, window[2]), dtype=torch.float32).to(device))

    denum = F.pad(inputs, (*padding[2], *padding[1], *padding[0], 0, 0, 0, 0))
    denum = F.conv3d(denum ** 2, torch.ones((1, 1, *window), dtype=torch.float32).to(device))

    normilizing = torch.ones(inputs.shape[:-1], dtype=torch.float32).to(device)
    normilizing = F.pad(normilizing, (*padding[1], *padding[0], 0, 0, 0, 0))
    normilizing = F.conv2d(normilizing, torch.ones((1, 1, window[0], window[1]), dtype=torch.float32).to(device))

    denum *= normilizing.view(*normilizing.shape, 1)
    return np.nan_to_num((num / denum).cpu().numpy()[0, 0], nan=1.)
=======
@njit
def semblance(region):
    """ Marfurt semblance based on paper Marfurt et al.
    `3-D seismic attributes using a semblance-based coherency algorithm
    <http://mcee.ou.edu/aaspi/publications/1998/marfurt_etal_GPHY1998b.pdf>`__. """
    denum = np.sum(region**2) * region.shape[0] * region.shape[1]
    if denum != 0:
        return ((np.sum(np.sum(region, axis=0), axis=0)**2).sum()) / denum
    return 0.

@njit(parallel=True)
def semblance_2(region):
    """ Marfurt semblance v2. """
    region = region.reshape(-1, region.shape[-1])
    covariation = region.dot(region.T)
    s = 0.
    for i in prange(covariation.shape[0]): # pylint: disable=not-an-iterable
        s += covariation[i, i]
    if s != 0:
        return covariation.sum() / (s * len(region))
    return 0.

@njit(parallel=True)
def local_correlation(region):
    """ Correlation in window. """
    center = region[region.shape[0] // 2, region.shape[1] // 2]
    corr = np.zeros((region.shape[0], region.shape[1]))
    for i in range(region.shape[0]): # pylint: disable=not-an-iterable
        for j in range(region.shape[1]):
            cov = np.mean((center - np.mean(center)) * (region[i, j] - np.mean(region[i,j])))
            den = np.std(center) / np.std(region[i, j])
            if den != 0:
                corr[i, j] = cov / den
    return np.mean(corr)

def retrieve_function_arguments(function, dictionary):
    """ Retrieve both positional and keyword arguments for a passed `function` from a `dictionary`.
    Note that retrieved values are removed from the passed `dictionary` in-place. """
    # pylint: disable=protected-access
    parameters = inspect.signature(function).parameters
    arguments_with_defaults = {k: v.default for k, v in parameters.items() if v.default != inspect._empty}
    return {k: dictionary.pop(k, v) for k, v in arguments_with_defaults.items()}
>>>>>>> f609e288
<|MERGE_RESOLUTION|>--- conflicted
+++ resolved
@@ -17,12 +17,8 @@
 from ..batchflow import Sampler
 
 
-<<<<<<< HEAD
-def file_print(msg, path):
-=======
 
 def file_print(msg, path, mode='w'):
->>>>>>> f609e288
     """ Print to file. """
     # pylint: disable=redefined-outer-name
     with open(path, mode) as file:
@@ -756,7 +752,6 @@
         window = np.ones(3, dtype=np.int32) * window
     window = np.minimum(np.array(window), array.shape)
 
-<<<<<<< HEAD
     inputs = torch.Tensor(array).to(device)
     inputs = inputs.view(1, 1, *inputs.shape)
     padding = [(w // 2, w - w // 2 - 1) for w in window]
@@ -775,41 +770,6 @@
 
     denum *= normilizing.view(*normilizing.shape, 1)
     return np.nan_to_num((num / denum).cpu().numpy()[0, 0], nan=1.)
-=======
-@njit
-def semblance(region):
-    """ Marfurt semblance based on paper Marfurt et al.
-    `3-D seismic attributes using a semblance-based coherency algorithm
-    <http://mcee.ou.edu/aaspi/publications/1998/marfurt_etal_GPHY1998b.pdf>`__. """
-    denum = np.sum(region**2) * region.shape[0] * region.shape[1]
-    if denum != 0:
-        return ((np.sum(np.sum(region, axis=0), axis=0)**2).sum()) / denum
-    return 0.
-
-@njit(parallel=True)
-def semblance_2(region):
-    """ Marfurt semblance v2. """
-    region = region.reshape(-1, region.shape[-1])
-    covariation = region.dot(region.T)
-    s = 0.
-    for i in prange(covariation.shape[0]): # pylint: disable=not-an-iterable
-        s += covariation[i, i]
-    if s != 0:
-        return covariation.sum() / (s * len(region))
-    return 0.
-
-@njit(parallel=True)
-def local_correlation(region):
-    """ Correlation in window. """
-    center = region[region.shape[0] // 2, region.shape[1] // 2]
-    corr = np.zeros((region.shape[0], region.shape[1]))
-    for i in range(region.shape[0]): # pylint: disable=not-an-iterable
-        for j in range(region.shape[1]):
-            cov = np.mean((center - np.mean(center)) * (region[i, j] - np.mean(region[i,j])))
-            den = np.std(center) / np.std(region[i, j])
-            if den != 0:
-                corr[i, j] = cov / den
-    return np.mean(corr)
 
 def retrieve_function_arguments(function, dictionary):
     """ Retrieve both positional and keyword arguments for a passed `function` from a `dictionary`.
@@ -817,5 +777,4 @@
     # pylint: disable=protected-access
     parameters = inspect.signature(function).parameters
     arguments_with_defaults = {k: v.default for k, v in parameters.items() if v.default != inspect._empty}
-    return {k: dictionary.pop(k, v) for k, v in arguments_with_defaults.items()}
->>>>>>> f609e288
+    return {k: dictionary.pop(k, v) for k, v in arguments_with_defaults.items()}