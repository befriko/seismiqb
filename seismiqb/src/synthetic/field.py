--- conflicted
+++ resolved
@@ -6,15 +6,11 @@
 from ..plotters import plot_image
 from ...batchflow import Config
 
-<<<<<<< HEAD
-class SyntheticField:
-=======
 class GeometryMock:
     """ Mock for SeismicGeometry. """
     def __getattr__(self, _):
         return None
 
->>>>>>> 936ee2fa
 
 class SyntheticField:
     """ A wrapper around `SyntheticGenerator` to provide the same API, as regular `:class:.Field`.
@@ -146,19 +142,6 @@
 
             # Finalize synthetic creation
             (generator
-<<<<<<< HEAD
-             .make_velocities(num_reflections=params['num_reflections'],
-                              horizon_heights=params['horizon_heights'],
-                              horizon_multipliers=params['horizon_multipliers'],
-                              velocity_limits=params['velocity_limits'])
-             .make_velocity_model(shape=shape, grid_shape=params['grid_shape'])
-             .add_faults(faults_coordinates=params['faults_coordinates'])
-             .make_density_model(params['density_noise_lims'])
-             .make_reflectivity()
-             .make_synthetic(ricker_width=params['ricker_width'],
-                             ricker_points=params['ricker_points'])
-             .postprocess_synthetic(noise_mul=params['noise_mul'])
-=======
              .make_density_model(**params['make_density_model'])
              .make_impedance_model(**params['make_impedance_model'])
              .make_reflectivity_model(**params['make_reflectivity_model'])
@@ -166,7 +149,6 @@
              .make_synthetic(**params['make_synthetic'])
              .postprocess_synthetic(**params['postprocess_synthetic'])
              .cleanup(**params['cleanup'])
->>>>>>> 936ee2fa
             )
 
             generator.params = params
@@ -176,33 +158,9 @@
 
 
     @staticmethod
-<<<<<<< HEAD
-    def default_param_generator(seed=None):
-        rng = np.random.default_rng(seed)
-        num_horizons = rng.integers(low=2, high=7, endpoint=True)
-
-        x0 = rng.uniform(0, 1)
-        x1 = np.clip(x0 + rng.uniform(-0.1, 0.1), 0, 1)
-        y0 = np.clip(rng.uniform(-0.1, 0.5), 0, 1)
-        y1 = np.clip(rng.uniform(0.5, 1.1), 0, 1)
-
-        return {
-            'velocity_limits': (2000, 6000),
-
-            # Horizons
-            'num_reflections': rng.integers(low=15, high=30, endpoint=True),
-            'horizon_heights': np.sort(rng.uniform(low=.15, high=.95, size=num_horizons)),
-            'horizon_multipliers': (rng.choice([-1, 1], size=num_horizons) *
-                                    rng.uniform(4, 9, size=num_horizons)),
-            # Faults
-            'faults_coordinates': (
-                ((x0, y0), (x1, y1)),
-            ),
-=======
     def default_param_generator(rng=None):
         """ Sample parameters for synthetic generation. """
         rng = rng if isinstance(rng, np.random.Generator) else np.random.default_rng(rng)
->>>>>>> 936ee2fa
 
         num_faults = rng.choice([0, 1, 2, 3], p=[0.7, 0.2, 0.1, 0.0])
         fault_params = [{'coordinates': 'random',
@@ -253,24 +211,7 @@
 
         # Main: velocity, reflectivity, synthetic
         if attribute in ['synthetic', 'geometry', 'image']:
-<<<<<<< HEAD
-            result = generator.synthetic
-        elif 'upward' in attribute:
-            generator.make_upward_velocities().make_upward_velocity_model()
-            result = getattr(generator, attribute)
-        elif 'reflections' in attribute:
-            result = generator.fetch_horizons(mode=slice(1, None, 1), horizon_format='mask',
-                                              width=kwargs.get('width', 3))
-        elif 'reflect' in attribute:
-            result = generator.reflectivity_coefficients
-        elif 'horizon' in attribute:
-            result = generator.fetch_horizons(mode='horizons', horizon_format='mask',
-                                              width=kwargs.get('width', 3))
-        elif 'fault' in attribute:
-            result = generator.fetch_faults(faults_format='mask', width=kwargs.get('width', 3))
-=======
             result = generator.get_attribute(attribute='synthetic')
->>>>>>> 936ee2fa
         elif 'impedance' in attribute:
             result = generator.get_attribute(attribute='velocity_model')
         elif 'reflect' in attribute:
